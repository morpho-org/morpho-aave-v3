--- conflicted
+++ resolved
@@ -54,12 +54,8 @@
       shell: bash
       env:
         NETWORK: ${{ inputs.network }}
-<<<<<<< HEAD
-        FOUNDRY_FUZZ_RUNS: 128
-=======
         ALCHEMY_KEY: ${{ inputs.alchemyKey }}
         FOUNDRY_FUZZ_RUNS: 64
->>>>>>> 541d5750
 
     - name: Run integration tests
       run: make test-integration
