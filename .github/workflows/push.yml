--- conflicted
+++ resolved
@@ -13,14 +13,7 @@
 
     uses: ./.github/workflows/forge-test.yml
     with:
-<<<<<<< HEAD
-      internal-fuzz-runs: 128
-      integration-fuzz-runs: 128
-      invariant-depth: 1024
-=======
-      network: ethereum-mainnet
       internal-fuzz-runs: 64
       integration-fuzz-runs: 64
       invariant-depth: 512
->>>>>>> 2c92c698
     secrets: inherit