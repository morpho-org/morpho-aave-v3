{
    "rpcAlias": "mainnet",
    "forkBlockNumber": 16841312,
    "addressesProvider": "0x2f39d218133AFaB8F2B819B1066c7E434Ad94E9e",
    "morphoDao": "0xcBa28b38103307Ec8dA98377ffF9816C164f9AFa",
    "DAI": "0x6B175474E89094C44Da98b954EedeAC495271d0F",
    "USDC": "0xA0b86991c6218b36c1d19D4a2e9Eb0cE3606eB48",
    "USDT": "0xdAC17F958D2ee523a2206206994597C13D831ec7",
    "AAVE": "0x7Fc66500c84A76Ad7e9c93437bFc5Ac33E2DDaE9",
    "LINK": "0x514910771AF9Ca656af840dff83E8264EcF986CA",
    "WBTC": "0x2260FAC5E5542a773Aa44fBCfeDf7C193bc2C599",
    "WETH": "0xC02aaA39b223FE8D0A0e5C4F27eAD9083C756Cc2",
    "wstETH": "0x7f39C581F595B53c5cb19bD0b3f8dA6c935E2Ca0",
<<<<<<< HEAD
    "rETH": "0xae78736cd615f374d3085123a210448e74fc6393",
    "cbETH": "0xBe9895146f7AF43049ca1c1AE358B0541Ea49704",
=======
    "cbETH": "0xBe9895146f7AF43049ca1c1AE358B0541Ea49704",
    "rETH": "0xae78736Cd615f374D3085123A210448E74Fc6393",
>>>>>>> d78f811b
    "wrappedNative": "WETH",
    "lsdNatives": [
        "wstETH",
        "cbETH",
        "rETH"
    ]
}
<|MERGE_RESOLUTION|>--- conflicted
+++ resolved
@@ -1,27 +1,22 @@
-{
-    "rpcAlias": "mainnet",
-    "forkBlockNumber": 16841312,
-    "addressesProvider": "0x2f39d218133AFaB8F2B819B1066c7E434Ad94E9e",
-    "morphoDao": "0xcBa28b38103307Ec8dA98377ffF9816C164f9AFa",
-    "DAI": "0x6B175474E89094C44Da98b954EedeAC495271d0F",
-    "USDC": "0xA0b86991c6218b36c1d19D4a2e9Eb0cE3606eB48",
-    "USDT": "0xdAC17F958D2ee523a2206206994597C13D831ec7",
-    "AAVE": "0x7Fc66500c84A76Ad7e9c93437bFc5Ac33E2DDaE9",
-    "LINK": "0x514910771AF9Ca656af840dff83E8264EcF986CA",
-    "WBTC": "0x2260FAC5E5542a773Aa44fBCfeDf7C193bc2C599",
-    "WETH": "0xC02aaA39b223FE8D0A0e5C4F27eAD9083C756Cc2",
-    "wstETH": "0x7f39C581F595B53c5cb19bD0b3f8dA6c935E2Ca0",
-<<<<<<< HEAD
-    "rETH": "0xae78736cd615f374d3085123a210448e74fc6393",
-    "cbETH": "0xBe9895146f7AF43049ca1c1AE358B0541Ea49704",
-=======
-    "cbETH": "0xBe9895146f7AF43049ca1c1AE358B0541Ea49704",
-    "rETH": "0xae78736Cd615f374D3085123A210448E74Fc6393",
->>>>>>> d78f811b
-    "wrappedNative": "WETH",
-    "lsdNatives": [
-        "wstETH",
-        "cbETH",
-        "rETH"
-    ]
-}
+{
+    "rpcAlias": "mainnet",
+    "forkBlockNumber": 16841312,
+    "addressesProvider": "0x2f39d218133AFaB8F2B819B1066c7E434Ad94E9e",
+    "morphoDao": "0xcBa28b38103307Ec8dA98377ffF9816C164f9AFa",
+    "DAI": "0x6B175474E89094C44Da98b954EedeAC495271d0F",
+    "USDC": "0xA0b86991c6218b36c1d19D4a2e9Eb0cE3606eB48",
+    "USDT": "0xdAC17F958D2ee523a2206206994597C13D831ec7",
+    "AAVE": "0x7Fc66500c84A76Ad7e9c93437bFc5Ac33E2DDaE9",
+    "LINK": "0x514910771AF9Ca656af840dff83E8264EcF986CA",
+    "WBTC": "0x2260FAC5E5542a773Aa44fBCfeDf7C193bc2C599",
+    "WETH": "0xC02aaA39b223FE8D0A0e5C4F27eAD9083C756Cc2",
+    "wstETH": "0x7f39C581F595B53c5cb19bD0b3f8dA6c935E2Ca0",
+    "cbETH": "0xBe9895146f7AF43049ca1c1AE358B0541Ea49704",
+    "rETH": "0xae78736Cd615f374D3085123A210448E74Fc6393",
+    "wrappedNative": "WETH",
+    "lsdNatives": [
+        "wstETH",
+        "cbETH",
+        "rETH"
+    ]
+}