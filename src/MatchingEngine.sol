--- conflicted
+++ resolved
@@ -68,7 +68,7 @@
                 amount: amount,
                 maxLoops: maxLoops,
                 borrow: false,
-                updateDS: updateSupplierInDS,
+                updateDS: _updateSupplierInDS,
                 promoting: false,
                 step: _demote
             })
@@ -87,7 +87,7 @@
                 amount: amount,
                 maxLoops: maxLoops,
                 borrow: true,
-                updateDS: updateBorrowerInDS,
+                updateDS: _updateBorrowerInDS,
                 promoting: false,
                 step: _demote
             })
@@ -101,25 +101,8 @@
     ) internal returns (uint256 promoted, uint256 loopsDone) {
         if (vars.maxLoops == 0) return (0, 0);
 
-<<<<<<< HEAD
         uint256 remaining = vars.amount;
         ThreeHeapOrdering.HeapArray storage workingHeap = vars.promoting ? heapOnPool : heapInP2P;
-=======
-        uint256 remainingToMatch = vars.amount;
-
-        // This function will be used to decide whether to use the algorithm for matching or for unmatching.
-        function(uint256, uint256, uint256, uint256, uint256)
-            pure returns (uint256, uint256, uint256) f;
-        ThreeHeapOrdering.HeapArray storage workingHeap;
-
-        if (vars.matching) {
-            workingHeap = heapOnPool;
-            f = _matchStep;
-        } else {
-            workingHeap = heapInP2P;
-            f = _unmatchStep;
-        }
->>>>>>> 48a5b8ff
 
         for (; loopsDone < vars.maxLoops; ++loopsDone) {
             address firstUser = workingHeap.getHead();
@@ -136,7 +119,7 @@
                 remaining
             );
 
-            updateDS(vars.poolToken, firstUser, onPool, inP2P);
+            vars.updateDS(vars.poolToken, firstUser, onPool, inP2P);
             emit Events.PositionUpdated(vars.borrow, firstUser, vars.poolToken, onPool, inP2P);
         }
 
