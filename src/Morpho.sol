// SPDX-License-Identifier: AGPL-3.0-only
pragma solidity ^0.8.17;

import {IMorpho} from "./interfaces/IMorpho.sol";
import {IPositionsManager} from "./interfaces/IPositionsManager.sol";
import {IRewardsController} from "@aave/periphery-v3/contracts/rewards/interfaces/IRewardsController.sol";

import {Events} from "./libraries/Events.sol";
import {Errors} from "./libraries/Errors.sol";
import {Constants} from "./libraries/Constants.sol";

import {Permit2Lib} from "./libraries/Permit2Lib.sol";
import {DelegateCall} from "@morpho-utils/DelegateCall.sol";
import {ERC20, SafeTransferLib} from "@solmate/utils/SafeTransferLib.sol";

import {MorphoStorage} from "./MorphoStorage.sol";
import {MorphoGetters} from "./MorphoGetters.sol";
import {MorphoSetters} from "./MorphoSetters.sol";

contract Morpho is IMorpho, MorphoGetters, MorphoSetters {
    using Permit2Lib for ERC20;
    using DelegateCall for address;
    using SafeTransferLib for ERC20;

    /// CONSTRUCTOR ///

    constructor(address addressesProvider) MorphoStorage(addressesProvider) {}

    /// EXTERNAL ///

    function supply(address underlying, uint256 amount, address onBehalf, uint256 maxLoops)
        external
        returns (uint256 supplied)
    {
        return _supply(underlying, amount, msg.sender, onBehalf, maxLoops);
    }

    function supplyWithPermit(
        address underlying,
        uint256 amount,
        address onBehalf,
        uint256 maxLoops,
        uint256 deadline,
        Signature calldata signature
    ) external returns (uint256 supplied) {
<<<<<<< HEAD
        ERC20(underlying).permit2(msg.sender, address(this), amount, deadline, signature.v, signature.r, signature.s);
        bytes memory returnData = _positionsManager.functionDelegateCall(
            abi.encodeWithSelector(
                IPositionsManager.supplyLogic.selector, underlying, amount, msg.sender, onBehalf, maxLoops
            )
        );

        return (abi.decode(returnData, (uint256)));
=======
        ERC20(underlying).permit(msg.sender, address(this), amount, deadline, v, r, s);
        return _supply(underlying, amount, msg.sender, onBehalf, maxLoops);
>>>>>>> 483bfca6
    }

    function supplyCollateral(address underlying, uint256 amount, address onBehalf)
        external
        returns (uint256 supplied)
    {
        return _supplyCollateral(underlying, amount, msg.sender, onBehalf);
    }

    function supplyCollateralWithPermit(
        address underlying,
        uint256 amount,
        address onBehalf,
        uint256 deadline,
        Signature calldata signature
    ) external returns (uint256 supplied) {
<<<<<<< HEAD
        ERC20(underlying).permit2(msg.sender, address(this), amount, deadline, signature.v, signature.r, signature.s);
        bytes memory returnData = _positionsManager.functionDelegateCall(
            abi.encodeWithSelector(
                IPositionsManager.supplyCollateralLogic.selector, underlying, amount, msg.sender, onBehalf
            )
        );

        return (abi.decode(returnData, (uint256)));
=======
        ERC20(underlying).permit(msg.sender, address(this), amount, deadline, v, r, s);
        return _supplyCollateral(underlying, amount, msg.sender, onBehalf);
>>>>>>> 483bfca6
    }

    function borrow(address underlying, uint256 amount, address onBehalf, address receiver, uint256 maxLoops)
        external
        returns (uint256 borrowed)
    {
        return _borrow(underlying, amount, onBehalf, receiver, maxLoops);
    }

    function repay(address underlying, uint256 amount, address onBehalf, uint256 maxLoops)
        external
        returns (uint256 repaid)
    {
        return _repay(underlying, amount, msg.sender, onBehalf, maxLoops);
    }

    function repayWithPermit(
        address underlying,
        uint256 amount,
        address onBehalf,
        uint256 maxLoops,
        uint256 deadline,
        Signature calldata signature
    ) external returns (uint256 repaid) {
<<<<<<< HEAD
        ERC20(underlying).permit2(msg.sender, address(this), amount, deadline, signature.v, signature.r, signature.s);
        bytes memory returnData = _positionsManager.functionDelegateCall(
            abi.encodeWithSelector(
                IPositionsManager.repayLogic.selector, underlying, amount, msg.sender, onBehalf, maxLoops
            )
        );

        return (abi.decode(returnData, (uint256)));
=======
        ERC20(underlying).permit(msg.sender, address(this), amount, deadline, v, r, s);
        return _repay(underlying, amount, msg.sender, onBehalf, maxLoops);
>>>>>>> 483bfca6
    }

    function withdraw(address underlying, uint256 amount, address onBehalf, address receiver, uint256 maxLoops)
        external
        returns (uint256 withdrawn)
    {
        return _withdraw(underlying, amount, onBehalf, receiver, maxLoops);
    }

    function withdrawCollateral(address underlying, uint256 amount, address onBehalf, address receiver)
        external
        returns (uint256 withdrawn)
    {
        return _withdrawCollateral(underlying, amount, onBehalf, receiver);
    }

    function liquidate(address underlyingBorrowed, address underlyingCollateral, address user, uint256 amount)
        external
        returns (uint256 repaid, uint256 seized)
    {
        return _liquidate(underlyingBorrowed, underlyingCollateral, amount, user, msg.sender);
    }

    function approveManager(address manager, bool isAllowed) external {
        _approveManager(msg.sender, manager, isAllowed);
    }

    function approveManagerWithSig(
        address owner,
        address manager,
        bool isAllowed,
        uint256 nonce,
        uint256 deadline,
        Signature calldata signature
    ) external {
        if (uint256(signature.s) > Constants.MAX_VALID_ECDSA_S) revert Errors.InvalidValueS();
        // v ∈ {27, 28} (source: https://ethereum.github.io/yellowpaper/paper.pdf #308)
        if (signature.v != 27 && signature.v != 28) revert Errors.InvalidValueV();
        bytes32 structHash =
            keccak256(abi.encode(Constants.AUTHORIZATION_TYPEHASH, owner, manager, isAllowed, nonce, deadline));
        bytes32 digest = keccak256(abi.encodePacked("\x19\x01", _computeDomainSeparator(), structHash));
        address signatory = ecrecover(digest, signature.v, signature.r, signature.s);
        if (signatory == address(0)) revert Errors.InvalidSignatory();
        if (owner != signatory) revert Errors.InvalidSignatory();
        if (nonce != _userNonce[signatory]++) revert Errors.InvalidNonce();
        if (block.timestamp >= deadline) revert Errors.SignatureExpired();
        _approveManager(signatory, manager, isAllowed);
    }

    /// @notice Claims rewards for the given assets.
    /// @param assets The assets to claim rewards from (aToken or variable debt token).
    /// @param onBehalf The address for which rewards are claimed and sent to.
    /// @return rewardTokens The addresses of each reward token.
    /// @return claimedAmounts The amount of rewards claimed (in reward tokens).
    function claimRewards(address[] calldata assets, address onBehalf)
        external
        returns (address[] memory rewardTokens, uint256[] memory claimedAmounts)
    {
        if (_isClaimRewardsPaused) revert Errors.ClaimRewardsPaused();

        (rewardTokens, claimedAmounts) = _rewardsManager.claimRewards(assets, onBehalf);
        IRewardsController(_rewardsManager.getRewardsController()).claimAllRewardsToSelf(assets);

        for (uint256 i; i < rewardTokens.length; ++i) {
            uint256 claimedAmount = claimedAmounts[i];

            if (claimedAmount > 0) {
                ERC20(rewardTokens[i]).safeTransfer(onBehalf, claimedAmount);
                emit Events.RewardsClaimed(onBehalf, rewardTokens[i], claimedAmount);
            }
        }
    }

    /// INTERNAL ///

    function _supply(address underlying, uint256 amount, address from, address onBehalf, uint256 maxLoops)
        internal
        returns (uint256 supplied)
    {
        bytes memory returnData = _positionsManager.functionDelegateCall(
            abi.encodeWithSelector(IPositionsManager.supplyLogic.selector, underlying, amount, from, onBehalf, maxLoops)
        );
        return (abi.decode(returnData, (uint256)));
    }

    function _supplyCollateral(address underlying, uint256 amount, address from, address onBehalf)
        internal
        returns (uint256 supplied)
    {
        bytes memory returnData = _positionsManager.functionDelegateCall(
            abi.encodeWithSelector(IPositionsManager.supplyCollateralLogic.selector, underlying, amount, from, onBehalf)
        );

        return (abi.decode(returnData, (uint256)));
    }

    function _borrow(address underlying, uint256 amount, address onBehalf, address receiver, uint256 maxLoops)
        internal
        returns (uint256 borrowed)
    {
        bytes memory returnData = _positionsManager.functionDelegateCall(
            abi.encodeWithSelector(
                IPositionsManager.borrowLogic.selector, underlying, amount, onBehalf, receiver, maxLoops
            )
        );

        return (abi.decode(returnData, (uint256)));
    }

    function _repay(address underlying, uint256 amount, address from, address onBehalf, uint256 maxLoops)
        internal
        returns (uint256 repaid)
    {
        bytes memory returnData = _positionsManager.functionDelegateCall(
            abi.encodeWithSelector(IPositionsManager.repayLogic.selector, underlying, amount, from, onBehalf, maxLoops)
        );

        return (abi.decode(returnData, (uint256)));
    }

    function _withdraw(address underlying, uint256 amount, address onBehalf, address receiver, uint256 maxLoops)
        internal
        returns (uint256 withdrawn)
    {
        bytes memory returnData = _positionsManager.functionDelegateCall(
            abi.encodeWithSelector(
                IPositionsManager.withdrawLogic.selector, underlying, amount, onBehalf, receiver, maxLoops
            )
        );

        return (abi.decode(returnData, (uint256)));
    }

    function _withdrawCollateral(address underlying, uint256 amount, address onBehalf, address receiver)
        internal
        returns (uint256 withdrawn)
    {
        bytes memory returnData = _positionsManager.functionDelegateCall(
            abi.encodeWithSelector(
                IPositionsManager.withdrawCollateralLogic.selector, underlying, amount, onBehalf, receiver
            )
        );

        return (abi.decode(returnData, (uint256)));
    }

    function _liquidate(
        address underlyingBorrowed,
        address underlyingCollateral,
        uint256 amount,
        address borrower,
        address liquidator
    ) internal returns (uint256 repaid, uint256 seized) {
        bytes memory returnData = _positionsManager.functionDelegateCall(
            abi.encodeWithSelector(
                IPositionsManager.liquidateLogic.selector,
                underlyingBorrowed,
                underlyingCollateral,
                amount,
                borrower,
                liquidator
            )
        );

        return (abi.decode(returnData, (uint256, uint256)));
    }
}<|MERGE_RESOLUTION|>--- conflicted
+++ resolved
@@ -43,19 +43,8 @@
         uint256 deadline,
         Signature calldata signature
     ) external returns (uint256 supplied) {
-<<<<<<< HEAD
         ERC20(underlying).permit2(msg.sender, address(this), amount, deadline, signature.v, signature.r, signature.s);
-        bytes memory returnData = _positionsManager.functionDelegateCall(
-            abi.encodeWithSelector(
-                IPositionsManager.supplyLogic.selector, underlying, amount, msg.sender, onBehalf, maxLoops
-            )
-        );
-
-        return (abi.decode(returnData, (uint256)));
-=======
-        ERC20(underlying).permit(msg.sender, address(this), amount, deadline, v, r, s);
         return _supply(underlying, amount, msg.sender, onBehalf, maxLoops);
->>>>>>> 483bfca6
     }
 
     function supplyCollateral(address underlying, uint256 amount, address onBehalf)
@@ -72,19 +61,8 @@
         uint256 deadline,
         Signature calldata signature
     ) external returns (uint256 supplied) {
-<<<<<<< HEAD
         ERC20(underlying).permit2(msg.sender, address(this), amount, deadline, signature.v, signature.r, signature.s);
-        bytes memory returnData = _positionsManager.functionDelegateCall(
-            abi.encodeWithSelector(
-                IPositionsManager.supplyCollateralLogic.selector, underlying, amount, msg.sender, onBehalf
-            )
-        );
-
-        return (abi.decode(returnData, (uint256)));
-=======
-        ERC20(underlying).permit(msg.sender, address(this), amount, deadline, v, r, s);
         return _supplyCollateral(underlying, amount, msg.sender, onBehalf);
->>>>>>> 483bfca6
     }
 
     function borrow(address underlying, uint256 amount, address onBehalf, address receiver, uint256 maxLoops)
@@ -109,19 +87,8 @@
         uint256 deadline,
         Signature calldata signature
     ) external returns (uint256 repaid) {
-<<<<<<< HEAD
         ERC20(underlying).permit2(msg.sender, address(this), amount, deadline, signature.v, signature.r, signature.s);
-        bytes memory returnData = _positionsManager.functionDelegateCall(
-            abi.encodeWithSelector(
-                IPositionsManager.repayLogic.selector, underlying, amount, msg.sender, onBehalf, maxLoops
-            )
-        );
-
-        return (abi.decode(returnData, (uint256)));
-=======
-        ERC20(underlying).permit(msg.sender, address(this), amount, deadline, v, r, s);
         return _repay(underlying, amount, msg.sender, onBehalf, maxLoops);
->>>>>>> 483bfca6
     }
 
     function withdraw(address underlying, uint256 amount, address onBehalf, address receiver, uint256 maxLoops)
