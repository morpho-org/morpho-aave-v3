--- conflicted
+++ resolved
@@ -475,63 +475,6 @@
         return liquidityData.debt > 0 ? liquidityData.maxDebt.wadDiv(liquidityData.debt) : type(uint256).max;
     }
 
-<<<<<<< HEAD
-    /// @dev Calculates the amount to seize during a liquidation process.
-    /// @param underlyingBorrowed The address of the underlying borrowed asset.
-    /// @param underlyingCollateral The address of the underlying collateral asset.
-    /// @param maxToRepay The maximum amount of `underlyingBorrowed` to repay.
-    /// @param borrower The address of the borrower being liquidated.
-    /// @param poolSupplyIndex The current pool supply index of the `underlyingCollateral` market.
-    /// @return amountToRepay The amount of `underlyingBorrowed` to repay.
-    /// @return amountToSeize The amount of `underlyingCollateral` to seize.
-    function _calculateAmountToSeize(
-        address underlyingBorrowed,
-        address underlyingCollateral,
-        uint256 maxToRepay,
-        address borrower,
-        uint256 poolSupplyIndex
-    ) internal view returns (uint256 amountToRepay, uint256 amountToSeize) {
-        Types.AmountToSeizeVars memory vars;
-        DataTypes.ReserveConfigurationMap memory borrowedConfig = _pool.getConfiguration(underlyingBorrowed);
-        DataTypes.ReserveConfigurationMap memory collateralConfig = _pool.getConfiguration(underlyingCollateral);
-
-        DataTypes.EModeCategory memory eModeCategory;
-        if (_eModeCategoryId != 0) eModeCategory = _pool.getEModeCategoryData(_eModeCategoryId);
-
-        bool collateralIsInEMode = _isInEModeCategory(collateralConfig);
-        vars.liquidationBonus =
-            collateralIsInEMode ? eModeCategory.liquidationBonus : collateralConfig.getLiquidationBonus();
-
-        IAaveOracle oracle = IAaveOracle(_addressesProvider.getPriceOracle());
-        vars.borrowedPrice =
-            _getAssetPrice(underlyingBorrowed, oracle, _isInEModeCategory(borrowedConfig), eModeCategory.priceSource);
-        vars.collateralPrice =
-            _getAssetPrice(underlyingCollateral, oracle, collateralIsInEMode, eModeCategory.priceSource);
-
-        unchecked {
-            vars.borrowedTokenUnit = 10 ** borrowedConfig.getDecimals();
-            vars.collateralTokenUnit = 10 ** collateralConfig.getDecimals();
-        }
-
-        amountToRepay = maxToRepay;
-        amountToSeize = (
-            (amountToRepay * vars.borrowedPrice * vars.collateralTokenUnit)
-                / (vars.borrowedTokenUnit * vars.collateralPrice)
-        ).percentMul(vars.liquidationBonus);
-
-        uint256 collateralBalance = _getUserCollateralBalanceFromIndex(underlyingCollateral, borrower, poolSupplyIndex);
-
-        if (amountToSeize > collateralBalance) {
-            amountToSeize = collateralBalance;
-            amountToRepay = (
-                (collateralBalance * vars.collateralPrice * vars.borrowedTokenUnit)
-                    / (vars.borrowedPrice * vars.collateralTokenUnit)
-            ).percentDiv(vars.liquidationBonus);
-        }
-    }
-
-=======
->>>>>>> 0d2af546
     /// @dev Returns the underlying price of a given asset or the price of the e-mode price source if the asset is in the e-mode category.
     function _getAssetPrice(address underlying, IAaveOracle oracle, bool isInEMode, address priceSource)
         internal
