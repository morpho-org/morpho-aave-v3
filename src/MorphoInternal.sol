--- conflicted
+++ resolved
@@ -520,13 +520,8 @@
         }
     }
 
-<<<<<<< HEAD
     /// @dev Returns the underlying price of a given asset or the price of the e-mode price source if the asset is in the e-mode category.
     function _getAssetPrice(address underlying, IAaveOracle oracle, bool isInEMode, address priceSource)
-=======
-    /// @dev Returns the underlying price of a given asset, according to the given oracle, or the price of the e-mode price source if the asset is in the e-mode category.
-    function _getAssetPrice(IAaveOracle oracle, address underlying, bool isInEMode, address priceSource)
->>>>>>> e8b60fb7
         internal
         view
         returns (uint256)
@@ -540,11 +535,7 @@
         return oracle.getAssetPrice(underlying);
     }
 
-<<<<<<< HEAD
-    /// @dev Returns whether Morpho is in an e-mode category and that the given asset configuration is in the same e-mode category.
-=======
-    /// @dev Returns whether Morpho is in an e-mode category and that `config` is part of it.
->>>>>>> e8b60fb7
+    /// @dev Returns whether Morpho is in an e-mode category and the given asset configuration is in the same e-mode category.
     function _isInEModeCategory(DataTypes.ReserveConfigurationMap memory config) internal view returns (bool) {
         return _E_MODE_CATEGORY_ID != 0 && config.getEModeCategory() == _E_MODE_CATEGORY_ID;
     }
