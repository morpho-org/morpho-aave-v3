// SPDX-License-Identifier: UNLICENSED
pragma solidity ^0.8.17;

import {
    IPool, IPriceOracleGetter, IVariableDebtToken, IAToken, IPriceOracleSentinel
} from "./interfaces/Interfaces.sol";

import {
    MarketLib,
    MarketBalanceLib,
    MarketMaskLib,
    PoolInteractions,
    InterestRatesModel,
    WadRayMath,
    Math,
    PercentageMath,
    SafeCast,
    DataTypes,
    ReserveConfiguration,
    UserConfiguration,
    ThreeHeapOrdering
} from "./libraries/Libraries.sol";
import {Types} from "./libraries/Types.sol";
import {Events} from "./libraries/Events.sol";
import {Errors} from "./libraries/Errors.sol";
import {Constants} from "./libraries/Constants.sol";

import {MorphoStorage} from "./MorphoStorage.sol";

abstract contract MorphoInternal is MorphoStorage {
    using MarketLib for Types.Market;
    using MarketBalanceLib for Types.MarketBalances;
    using MarketMaskLib for Types.UserMarkets;
    using ReserveConfiguration for DataTypes.ReserveConfigurationMap;
    using UserConfiguration for DataTypes.UserConfigurationMap;
    using ThreeHeapOrdering for ThreeHeapOrdering.HeapArray;
    using PoolInteractions for IPool;

    using SafeCast for uint256;
    using WadRayMath for uint256;
    using Math for uint256;
    using PercentageMath for uint256;

    /// @notice Prevents to update a market not created yet.
    /// @param _poolToken The address of the market to check.
    modifier isMarketCreated(address _poolToken) {
        if (!_market[_poolToken].isCreated()) revert Errors.MarketNotCreated();
        _;
    }

    function _decodeId(uint256 _id) internal pure returns (address underlying, Types.PositionType positionType) {
        underlying = address(uint160(_id));
        positionType = Types.PositionType(_id & 0xf);
    }

    /// @dev Returns the supply balance of `_user` in the `_poolToken` market.
    /// @dev Note: Computes the result with the stored indexes, which are not always the most up to date ones.
    /// @param user The address of the user.
    /// @param poolToken The market where to get the supply amount.
    /// @return The supply balance of the user (in underlying).
    function _getUserSupplyBalance(address poolToken, address user) internal view returns (uint256) {
        Types.IndexesMem memory indexes = _computeIndexes(poolToken);
        return _getUserSupplyBalanceFromIndexes(poolToken, user, indexes.poolSupplyIndex, indexes.p2pSupplyIndex);
    }

    function _getUserSupplyBalanceFromIndexes(
        address poolToken,
        address user,
        uint256 poolSupplyIndex,
        uint256 p2pSupplyIndex
    ) internal view returns (uint256) {
        Types.MarketBalances storage marketBalances = _marketBalances[poolToken];
        return marketBalances.scaledPoolSupplyBalance(user).rayMul(poolSupplyIndex)
            + marketBalances.scaledP2PSupplyBalance(user).rayMul(p2pSupplyIndex);
    }

    /// @dev Returns the borrow balance of `_user` in the `_poolToken` market.
    /// @dev Note: Computes the result with the stored indexes, which are not always the most up to date ones.
    /// @param user The address of the user.
    /// @param poolToken The market where to get the borrow amount.
    /// @return The borrow balance of the user (in underlying).
    function _getUserBorrowBalance(address poolToken, address user) internal view returns (uint256) {
        Types.IndexesMem memory indexes = _computeIndexes(poolToken);
        return _getUserBorrowBalanceFromIndexes(poolToken, user, indexes.poolBorrowIndex, indexes.p2pBorrowIndex);
    }

    function _getUserBorrowBalanceFromIndexes(
        address poolToken,
        address user,
        uint256 poolBorrowIndex,
        uint256 p2pBorrowIndex
    ) internal view returns (uint256) {
        Types.MarketBalances storage marketBalances = _marketBalances[poolToken];
        return marketBalances.scaledPoolBorrowBalance(user).rayMul(poolBorrowIndex)
            + marketBalances.scaledP2PBorrowBalance(user).rayMul(p2pBorrowIndex);
    }

    /// @dev Calculates the value of the collateral.
    /// @param poolToken The pool token to calculate the value for.
    /// @param user The user address.
    /// @param underlyingPrice The underlying price.
    /// @param tokenUnit The token unit.
    function _collateralValue(
        address poolToken,
        address user,
        uint256 poolSupplyIndex,
        uint256 underlyingPrice,
        uint256 tokenUnit
    ) internal view returns (uint256) {
        return (_marketBalances[poolToken].scaledCollateralBalance(user).rayMul(poolSupplyIndex) * underlyingPrice)
            / tokenUnit;
    }

    /// @dev Calculates the value of the debt.
    /// @param poolToken The pool token to calculate the value for.
    /// @param user The user address.
    /// @param underlyingPrice The underlying price.
    /// @param tokenUnit The token unit.
    function _debtValue(
        address poolToken,
        address user,
        uint256 poolBorrowIndex,
        uint256 p2pBorrowIndex,
        uint256 underlyingPrice,
        uint256 tokenUnit
    ) internal view returns (uint256) {
        return (_getUserBorrowBalanceFromIndexes(poolToken, user, poolBorrowIndex, p2pBorrowIndex) * underlyingPrice)
            .divUp(tokenUnit);
    }

    /// @dev Calculates the total value of the collateral, debt, and LTV/LT value depending on the calculation type.
    /// @param poolToken The pool token that is being borrowed or withdrawn.
    /// @param user The user address.
    /// @param amountWithdrawn The amount that is being withdrawn.
    /// @param amountBorrowed The amount that is being borrowed.
    /// @return liquidityData The struct containing health factor, collateral, debt, ltv, liquidation threshold values.
    function _liquidityData(address poolToken, address user, uint256 amountWithdrawn, uint256 amountBorrowed)
        internal
        view
        returns (Types.LiquidityData memory liquidityData)
    {
        IPriceOracleGetter oracle = IPriceOracleGetter(_addressesProvider.getPriceOracle());
        Types.UserMarkets memory userMarkets = _userMarkets[user];
        DataTypes.UserConfigurationMap memory morphoPoolConfig = _pool.getUserConfiguration(address(this));

        uint256 poolTokensLength = _marketsCreated.length;

        for (uint256 i; i < poolTokensLength; ++i) {
            address currentMarket = _marketsCreated[i];

            if (userMarkets.isSupplyingOrBorrowing(_market[currentMarket].borrowMask)) {
                uint256 withdrawnSingle;
                uint256 borrowedSingle;

                if (poolToken == currentMarket) {
                    withdrawnSingle = amountWithdrawn;
                    borrowedSingle = amountBorrowed;
                }

                Types.AssetLiquidityData memory assetLiquidityData =
                    _assetLiquidityData(_market[currentMarket].underlying, oracle, morphoPoolConfig);
                Types.LiquidityData memory liquidityDataSingle = _liquidityDataSingle(
                    currentMarket, user, userMarkets, assetLiquidityData, withdrawnSingle, borrowedSingle
                );
                liquidityData.collateral += liquidityDataSingle.collateral;
                liquidityData.maxDebt += liquidityDataSingle.maxDebt;
                liquidityData.liquidationThresholdValue += liquidityDataSingle.liquidationThresholdValue;
                liquidityData.debt += liquidityDataSingle.debt;
            }
        }
    }

    function _liquidityDataSingle(
        address poolToken,
        address user,
        Types.UserMarkets memory userMarkets,
        Types.AssetLiquidityData memory assetLiquidityData,
        uint256 amountBorrowed,
        uint256 amountWithdrawn
    ) internal view returns (Types.LiquidityData memory liquidityData) {
        Types.Market storage market = _market[poolToken];
        Types.IndexesMem memory indexes = _computeIndexes(poolToken);

        if (userMarkets.isBorrowing(market.borrowMask)) {
            liquidityData.debt += _debtValue(
                poolToken,
                user,
                indexes.poolBorrowIndex,
                indexes.p2pBorrowIndex,
                assetLiquidityData.underlyingPrice,
                assetLiquidityData.tokenUnit
            );
        }

        // Cache current asset collateral value.
        uint256 assetCollateralValue;
        if (userMarkets.isSupplying(market.borrowMask)) {
            assetCollateralValue = _collateralValue(
                poolToken,
                user,
                indexes.poolSupplyIndex,
                assetLiquidityData.underlyingPrice,
                assetLiquidityData.tokenUnit
            );
            liquidityData.collateral += assetCollateralValue;
            // Calculate LTV for borrow.
            liquidityData.maxDebt += assetCollateralValue.percentMul(assetLiquidityData.ltv);
        }

        // Update debt variable for borrowed token.
        if (amountBorrowed > 0) {
            liquidityData.debt +=
                (amountBorrowed * assetLiquidityData.underlyingPrice).divUp(assetLiquidityData.tokenUnit);
        }

        // Update LT variable for withdraw.
        if (assetCollateralValue > 0) {
            liquidityData.liquidationThresholdValue +=
                assetCollateralValue.percentMul(assetLiquidityData.liquidationThreshold);
        }

        // Subtract withdrawn amount from liquidation threshold and collateral.
        if (amountWithdrawn > 0) {
            uint256 withdrawn = (amountWithdrawn * assetLiquidityData.underlyingPrice) / assetLiquidityData.tokenUnit;
            liquidityData.collateral -= withdrawn;
            liquidityData.liquidationThresholdValue -= withdrawn.percentMul(assetLiquidityData.liquidationThreshold);
            liquidityData.maxDebt -= withdrawn.percentMul(assetLiquidityData.ltv);
        }
    }

    function _assetLiquidityData(
        address underlying,
        IPriceOracleGetter oracle,
        DataTypes.UserConfigurationMap memory morphoPoolConfig
    ) internal view returns (Types.AssetLiquidityData memory assetLiquidityData) {
        assetLiquidityData.underlyingPrice = oracle.getAssetPrice(underlying);

        (assetLiquidityData.ltv, assetLiquidityData.liquidationThreshold,, assetLiquidityData.decimals,,) =
            _pool.getConfiguration(underlying).getParams();

        // LTV should be zero if Morpho has not enabled this asset as collateral
        if (!morphoPoolConfig.isUsingAsCollateral(_pool.getReserveData(underlying).id)) {
            assetLiquidityData.ltv = 0;
        }

        // If a LTV has been reduced to 0 on Aave v3, the other assets of the collateral are frozen.
        // In response, Morpho disables the asset as collateral and sets its liquidation threshold to 0.
        if (assetLiquidityData.ltv == 0) {
            assetLiquidityData.liquidationThreshold = 0;
        }

        unchecked {
            assetLiquidityData.tokenUnit = 10 ** assetLiquidityData.decimals;
        }
    }

    function _updateInDS(
        address, // Note: token unused for now until more functionality added in
        address user,
        ThreeHeapOrdering.HeapArray storage marketOnPool,
        ThreeHeapOrdering.HeapArray storage marketInP2P,
        uint256 onPool,
        uint256 inP2P
    ) internal {
        uint256 formerOnPool = marketOnPool.getValueOf(user);

        if (onPool != formerOnPool) {
            // if (address(rewardsManager) != address(0))
            //     rewardsManager.updateUserAssetAndAccruedRewards(
            //         rewardsController,
            //         user,
            //         token,
            //         formerOnPool,
            //         IScaledBalanceToken(token).scaledTotalSupply()
            //     );
            marketOnPool.update(user, formerOnPool, onPool, _maxSortedUsers);
        }
        marketInP2P.update(user, marketInP2P.getValueOf(user), inP2P, _maxSortedUsers);
    }

    function _updateSupplierInDS(address poolToken, address user, uint256 onPool, uint256 inP2P) internal {
        _updateInDS(
            poolToken,
            user,
            _marketBalances[poolToken].poolSuppliers,
            _marketBalances[poolToken].p2pSuppliers,
            onPool,
            inP2P
        );
    }

    function _updateBorrowerInDS(address poolToken, address user, uint256 onPool, uint256 inP2P) internal {
        _updateInDS(
            _market[poolToken].variableDebtToken,
            user,
            _marketBalances[poolToken].poolBorrowers,
            _marketBalances[poolToken].p2pBorrowers,
            onPool,
            inP2P
        );
    }

    function _setPauseStatus(address poolToken, bool isPaused) internal {
        Types.PauseStatuses storage pauseStatuses = _market[poolToken].pauseStatuses;

        pauseStatuses.isSupplyPaused = isPaused;
        pauseStatuses.isBorrowPaused = isPaused;
        pauseStatuses.isWithdrawPaused = isPaused;
        pauseStatuses.isRepayPaused = isPaused;
        pauseStatuses.isLiquidateCollateralPaused = isPaused;
        pauseStatuses.isLiquidateBorrowPaused = isPaused;

        emit Events.IsSupplyPausedSet(poolToken, isPaused);
        emit Events.IsBorrowPausedSet(poolToken, isPaused);
        emit Events.IsWithdrawPausedSet(poolToken, isPaused);
        emit Events.IsRepayPausedSet(poolToken, isPaused);
        emit Events.IsLiquidateCollateralPausedSet(poolToken, isPaused);
        emit Events.IsLiquidateBorrowPausedSet(poolToken, isPaused);
    }

    function _updateIndexes(address poolToken) internal returns (Types.IndexesMem memory indexes) {
        Types.Market storage market = _market[poolToken];
        indexes = _computeIndexes(poolToken);

        market.setIndexes(indexes);
    }

    function _computeIndexes(address poolToken) internal view returns (Types.IndexesMem memory indexes) {
        Types.Market storage market = _market[poolToken];
        if (block.timestamp == market.lastUpdateTimestamp) {
            return market.getIndexes();
        }

        (indexes.poolSupplyIndex, indexes.poolBorrowIndex) = _pool.getCurrentPoolIndexes(market.underlying);

        (indexes.p2pSupplyIndex, indexes.p2pBorrowIndex) = InterestRatesModel.computeP2PIndexes(
            Types.IRMParams({
                lastPoolSupplyIndex: market.indexes.poolSupplyIndex,
                lastPoolBorrowIndex: market.indexes.poolBorrowIndex,
                lastP2PSupplyIndex: market.indexes.p2pSupplyIndex,
                lastP2PBorrowIndex: market.indexes.p2pBorrowIndex,
                poolSupplyIndex: indexes.poolSupplyIndex,
                poolBorrowIndex: indexes.poolBorrowIndex,
                reserveFactor: market.reserveFactor,
                p2pIndexCursor: market.p2pIndexCursor,
                deltas: market.deltas
            })
        );
    }

    function _getUserHealthFactor(address user, address poolToken, uint256 withdrawnAmount)
        internal
        view
        returns (uint256)
    {
        // If the user is not borrowing any asset, return an infinite health factor.
        if (!_userMarkets[user].isBorrowingAny()) return type(uint256).max;

        Types.LiquidityData memory liquidityData = _liquidityData(poolToken, user, withdrawnAmount, 0);

        return liquidityData.debt > 0
            ? liquidityData.liquidationThresholdValue.wadDiv(liquidityData.debt)
            : type(uint256).max;
    }

<<<<<<< HEAD
=======
    function _withdrawAllowed(address user, address poolToken, uint256 withdrawnAmount) internal view returns (bool) {
        // Aave can enable an oracle sentinel in specific circumstances which can prevent users to borrow.
        // For safety concerns and as a withdraw on Morpho can trigger a borrow on pool, Morpho prevents withdrawals in such circumstances.
        address priceOracleSentinel = _addressesProvider.getPriceOracleSentinel();
        if (priceOracleSentinel != address(0) && !IPriceOracleSentinel(priceOracleSentinel).isBorrowAllowed()) {
            return false;
        }

        return _getUserHealthFactor(user, poolToken, withdrawnAmount) >= Constants.DEFAULT_LIQUIDATION_THRESHOLD;
    }

>>>>>>> 48a5b8ff
    function _liquidationAllowed(address user, bool isDeprecated)
        internal
        view
        returns (bool liquidationAllowed, uint256 closeFactor)
    {
        if (isDeprecated) {
            liquidationAllowed = true;
            closeFactor = Constants.MAX_CLOSE_FACTOR; // Allow liquidation of the whole debt.
        } else {
            uint256 healthFactor = _getUserHealthFactor(user, address(0), 0);
            address priceOracleSentinel = _addressesProvider.getPriceOracleSentinel();

            if (priceOracleSentinel != address(0)) {
                liquidationAllowed = (
                    healthFactor < Constants.MIN_LIQUIDATION_THRESHOLD
                        || (
                            IPriceOracleSentinel(priceOracleSentinel).isLiquidationAllowed()
                                && healthFactor < Constants.DEFAULT_LIQUIDATION_THRESHOLD
                        )
                );
            } else {
                liquidationAllowed = healthFactor < Constants.DEFAULT_LIQUIDATION_THRESHOLD;
            }

            if (liquidationAllowed) {
                closeFactor = healthFactor > Constants.MIN_LIQUIDATION_THRESHOLD
                    ? Constants.DEFAULT_CLOSE_FACTOR
                    : Constants.MAX_CLOSE_FACTOR;
            }
        }
    }
}<|MERGE_RESOLUTION|>--- conflicted
+++ resolved
@@ -363,20 +363,6 @@
             : type(uint256).max;
     }
 
-<<<<<<< HEAD
-=======
-    function _withdrawAllowed(address user, address poolToken, uint256 withdrawnAmount) internal view returns (bool) {
-        // Aave can enable an oracle sentinel in specific circumstances which can prevent users to borrow.
-        // For safety concerns and as a withdraw on Morpho can trigger a borrow on pool, Morpho prevents withdrawals in such circumstances.
-        address priceOracleSentinel = _addressesProvider.getPriceOracleSentinel();
-        if (priceOracleSentinel != address(0) && !IPriceOracleSentinel(priceOracleSentinel).isBorrowAllowed()) {
-            return false;
-        }
-
-        return _getUserHealthFactor(user, poolToken, withdrawnAmount) >= Constants.DEFAULT_LIQUIDATION_THRESHOLD;
-    }
-
->>>>>>> 48a5b8ff
     function _liquidationAllowed(address user, bool isDeprecated)
         internal
         view
