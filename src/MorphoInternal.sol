--- conflicted
+++ resolved
@@ -467,17 +467,6 @@
 
         if (!cached) {
             _market[underlying].setIndexes(indexes);
-<<<<<<< HEAD
-=======
-
-            emit Events.IndexesUpdated(
-                underlying,
-                indexes.supply.poolIndex,
-                indexes.supply.p2pIndex,
-                indexes.borrow.poolIndex,
-                indexes.borrow.p2pIndex
-                );
->>>>>>> b8bc71d6
         }
     }
 
