// SPDX-License-Identifier: AGPL-3.0-only
pragma solidity ^0.8.17;

<<<<<<< HEAD
import {IERC1155} from "./interfaces/IERC1155.sol";
=======
import {IPoolAddressesProvider, IPool} from "./interfaces/aave/IPool.sol";
>>>>>>> cf892b2a

import {MarketBalanceLib} from "./libraries/MarketBalanceLib.sol";
import {MarketLib} from "./libraries/MarketLib.sol";
import {Types} from "./libraries/Types.sol";
import {Events} from "./libraries/Events.sol";
import {Errors} from "./libraries/Errors.sol";
import {Constants} from "./libraries/Constants.sol";

import {DataTypes} from "./libraries/aave/DataTypes.sol";
import {ReserveConfiguration} from "./libraries/aave/ReserveConfiguration.sol";

import {WadRayMath} from "@morpho-utils/math/WadRayMath.sol";
import {PercentageMath} from "@morpho-utils/math/PercentageMath.sol";

import {ERC20, SafeTransferLib} from "@solmate/utils/SafeTransferLib.sol";

import {IPoolAddressesProvider, IPool} from "./interfaces/aave/IPool.sol";

import {MorphoInternal} from "./MorphoInternal.sol";

<<<<<<< HEAD
abstract contract MorphoSetters is IERC1155, MorphoInternal, Initializable, OwnableUpgradeable {
=======
abstract contract MorphoSetters is MorphoInternal {
>>>>>>> cf892b2a
    using MarketLib for Types.Market;
    using MarketBalanceLib for Types.MarketBalances;
    using SafeTransferLib for ERC20;
    using ReserveConfiguration for DataTypes.ReserveConfigurationMap;

    /// ERC1155 ///

    /// @inheritdoc IERC1155
    function setApprovalForAll(address _operator, bool _approved) external {
        for (uint256 i; i < _marketsCreated.length; ++i) {
            _isApprovedForBy[_marketsCreated[i]][msg.sender][_operator] = _approved;
        }
    }

    /// GOVERNANCE ///

    function initialize(
        address newEntryPositionsManager,
        address newExitPositionsManager,
        address newAddressesProvider,
        Types.MaxLoops memory newDefaultMaxLoops,
        uint256 newMaxSortedUsers
    ) external initializer {
        if (newMaxSortedUsers == 0) revert Errors.MaxSortedUsersCannotBeZero();
        _transferOwnership(msg.sender);
        _entryPositionsManager = newEntryPositionsManager;
        _exitPositionsManager = newExitPositionsManager;
        _addressesProvider = IPoolAddressesProvider(newAddressesProvider);
        _pool = IPool(_addressesProvider.getPool());

        _defaultMaxLoops = newDefaultMaxLoops;
        _maxSortedUsers = newMaxSortedUsers;
    }

    function createMarket(address underlying, uint16 reserveFactor, uint16 p2pIndexCursor) external onlyOwner {
        if (underlying == address(0)) revert Errors.AddressIsZero();
        if (p2pIndexCursor > PercentageMath.PERCENTAGE_FACTOR || reserveFactor > PercentageMath.PERCENTAGE_FACTOR) {
            revert Errors.ExceedsMaxBasisPoints();
        }

        if (!_pool.getConfiguration(underlying).getActive()) revert Errors.MarketIsNotListedOnAave();

        DataTypes.ReserveData memory reserveData = _pool.getReserveData(underlying);

        Types.Market storage market = _market[underlying];

        if (market.isCreated()) revert Errors.MarketAlreadyCreated();

        Types.Indexes256 memory indexes;
        indexes.p2pSupplyIndex = WadRayMath.RAY;
        indexes.p2pBorrowIndex = WadRayMath.RAY;
        // TODO: Fix for IB tokens
        indexes.poolSupplyIndex = _pool.getReserveNormalizedIncome(underlying);
        indexes.poolBorrowIndex = _pool.getReserveNormalizedVariableDebt(underlying);

        market.setIndexes(indexes);
        market.lastUpdateTimestamp = uint32(block.timestamp);

        market.underlying = underlying;
        market.aToken = reserveData.aTokenAddress;
        market.variableDebtToken = reserveData.variableDebtTokenAddress;
        market.reserveFactor = reserveFactor;
        market.p2pIndexCursor = p2pIndexCursor;

        _marketsCreated.push(underlying);

        ERC20(underlying).safeApprove(address(_pool), type(uint256).max);

        emit Events.MarketCreated(underlying, reserveFactor, p2pIndexCursor);
    }

    function setMaxSortedUsers(uint256 newMaxSortedUsers) external onlyOwner {
        if (newMaxSortedUsers == 0) revert Errors.MaxSortedUsersCannotBeZero();
        _maxSortedUsers = newMaxSortedUsers;
        emit Events.MaxSortedUsersSet(newMaxSortedUsers);
    }

    function setDefaultMaxLoops(Types.MaxLoops memory defaultMaxLoops) external onlyOwner {
        _defaultMaxLoops = defaultMaxLoops;
        emit Events.DefaultMaxLoopsSet(
            _defaultMaxLoops.supply, _defaultMaxLoops.borrow, _defaultMaxLoops.repay, _defaultMaxLoops.withdraw
            );
    }

    function setEntryPositionsManager(address entryPositionsManager) external onlyOwner {
        if (entryPositionsManager == address(0)) revert Errors.AddressIsZero();
        _entryPositionsManager = entryPositionsManager;
        emit Events.EntryPositionsManagerSet(entryPositionsManager);
    }

    function setExitPositionsManager(address exitPositionsManager) external onlyOwner {
        if (exitPositionsManager == address(0)) revert Errors.AddressIsZero();
        _exitPositionsManager = exitPositionsManager;
        emit Events.ExitPositionsManagerSet(_exitPositionsManager);
    }

    function setReserveFactor(address underlying, uint16 newReserveFactor)
        external
        onlyOwner
        isMarketCreated(underlying)
    {
        if (newReserveFactor > PercentageMath.PERCENTAGE_FACTOR) revert Errors.ExceedsMaxBasisPoints();
        _updateIndexes(underlying);

        _market[underlying].reserveFactor = newReserveFactor;
        emit Events.ReserveFactorSet(underlying, newReserveFactor);
    }

    function setP2PIndexCursor(address underlying, uint16 p2pIndexCursor)
        external
        onlyOwner
        isMarketCreated(underlying)
    {
        if (p2pIndexCursor > PercentageMath.PERCENTAGE_FACTOR) revert Errors.ExceedsMaxBasisPoints();
        _updateIndexes(underlying);

        _market[underlying].p2pIndexCursor = p2pIndexCursor;
        emit Events.P2PIndexCursorSet(underlying, p2pIndexCursor);
    }

    function setIsSupplyPaused(address underlying, bool isPaused) external onlyOwner isMarketCreated(underlying) {
        _market[underlying].pauseStatuses.isSupplyPaused = isPaused;
        emit Events.IsSupplyPausedSet(underlying, isPaused);
    }

    function setIsBorrowPaused(address underlying, bool isPaused) external onlyOwner isMarketCreated(underlying) {
        _market[underlying].pauseStatuses.isBorrowPaused = isPaused;
        emit Events.IsBorrowPausedSet(underlying, isPaused);
    }

    function setIsRepayPaused(address underlying, bool isPaused) external onlyOwner isMarketCreated(underlying) {
        _market[underlying].pauseStatuses.isRepayPaused = isPaused;
        emit Events.IsRepayPausedSet(underlying, isPaused);
    }

    function setIsWithdrawPaused(address underlying, bool isPaused) external onlyOwner isMarketCreated(underlying) {
        _market[underlying].pauseStatuses.isWithdrawPaused = isPaused;
        emit Events.IsWithdrawPausedSet(underlying, isPaused);
    }

    function setIsLiquidateCollateralPaused(address underlying, bool isPaused)
        external
        onlyOwner
        isMarketCreated(underlying)
    {
        _market[underlying].pauseStatuses.isLiquidateCollateralPaused = isPaused;
        emit Events.IsLiquidateCollateralPausedSet(underlying, isPaused);
    }

    function setIsLiquidateBorrowPaused(address underlying, bool isPaused)
        external
        onlyOwner
        isMarketCreated(underlying)
    {
        _market[underlying].pauseStatuses.isLiquidateBorrowPaused = isPaused;
        emit Events.IsLiquidateBorrowPausedSet(underlying, isPaused);
    }

    function setIsPaused(address underlying, bool isPaused) external onlyOwner isMarketCreated(underlying) {
        _setPauseStatus(underlying, isPaused);
    }

    function setIsPausedForAllMarkets(bool isPaused) external onlyOwner {
        uint256 marketsCreatedLength = _marketsCreated.length;
        for (uint256 i; i < marketsCreatedLength; ++i) {
            _setPauseStatus(_marketsCreated[i], isPaused);
        }
    }

    function setIsP2PDisabled(address underlying, bool isP2PDisabled) external onlyOwner isMarketCreated(underlying) {
        _market[underlying].pauseStatuses.isP2PDisabled = isP2PDisabled;
        emit Events.IsP2PDisabledSet(underlying, isP2PDisabled);
    }

    function setIsDeprecated(address underlying, bool isDeprecated) external onlyOwner isMarketCreated(underlying) {
        _market[underlying].pauseStatuses.isDeprecated = isDeprecated;
        emit Events.IsDeprecatedSet(underlying, isDeprecated);
    }
}<|MERGE_RESOLUTION|>--- conflicted
+++ resolved
@@ -1,11 +1,7 @@
 // SPDX-License-Identifier: AGPL-3.0-only
 pragma solidity ^0.8.17;
 
-<<<<<<< HEAD
 import {IERC1155} from "./interfaces/IERC1155.sol";
-=======
-import {IPoolAddressesProvider, IPool} from "./interfaces/aave/IPool.sol";
->>>>>>> cf892b2a
 
 import {MarketBalanceLib} from "./libraries/MarketBalanceLib.sol";
 import {MarketLib} from "./libraries/MarketLib.sol";
@@ -26,24 +22,11 @@
 
 import {MorphoInternal} from "./MorphoInternal.sol";
 
-<<<<<<< HEAD
-abstract contract MorphoSetters is IERC1155, MorphoInternal, Initializable, OwnableUpgradeable {
-=======
 abstract contract MorphoSetters is MorphoInternal {
->>>>>>> cf892b2a
     using MarketLib for Types.Market;
     using MarketBalanceLib for Types.MarketBalances;
     using SafeTransferLib for ERC20;
     using ReserveConfiguration for DataTypes.ReserveConfigurationMap;
-
-    /// ERC1155 ///
-
-    /// @inheritdoc IERC1155
-    function setApprovalForAll(address _operator, bool _approved) external {
-        for (uint256 i; i < _marketsCreated.length; ++i) {
-            _isApprovedForBy[_marketsCreated[i]][msg.sender][_operator] = _approved;
-        }
-    }
 
     /// GOVERNANCE ///
 
