--- conflicted
+++ resolved
@@ -186,10 +186,5 @@
         _eModeCategoryId = categoryId;
 
         _POOL.setUserEMode(categoryId);
-<<<<<<< HEAD
-
-        emit Events.EModeSet(categoryId);
-=======
->>>>>>> 8874c75d
     }
 }