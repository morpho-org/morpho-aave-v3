// SPDX-License-Identifier: AGPL-3.0-only
pragma solidity ^0.8.17;

import {IRewardsManager} from "./interfaces/IRewardsManager.sol";
import {IPool, IPoolAddressesProvider} from "@aave-v3-core/interfaces/IPool.sol";

import {Types} from "./libraries/Types.sol";
import {Constants} from "./libraries/Constants.sol";

import {EnumerableSet} from "@openzeppelin/contracts/utils/structs/EnumerableSet.sol";

import {Initializable} from "@openzeppelin-upgradeable/proxy/utils/Initializable.sol";
import {Ownable2StepUpgradeable} from "@openzeppelin-upgradeable/access/Ownable2StepUpgradeable.sol";

/// @title MorphoStorage
/// @author Morpho Labs
/// @custom:contact security@morpho.xyz
/// @notice The storage shared by Morpho's contracts.
abstract contract MorphoStorage is Initializable, Ownable2StepUpgradeable {
<<<<<<< HEAD
    /* IMMUTABLES */

    /// @dev The address of Aave's pool.
    IPool internal immutable _POOL;

    /// @dev The address of the pool addresses provider.
    IPoolAddressesProvider internal immutable _ADDRESSES_PROVIDER;

    /// @dev The e-mode category of the deployed Morpho.
    uint8 internal immutable _E_MODE_CATEGORY_ID;

    /* STORAGE */

    /// @dev The list of created markets.
    address[] internal _marketsCreated;

    /// @dev The markets data.
    mapping(address => Types.Market) internal _market;

    /// @dev The markets balances data.
    mapping(address => Types.MarketBalances) internal _marketBalances;

    /// @dev The collateral markets entered by users.
    mapping(address => EnumerableSet.AddressSet) internal _userCollaterals;

    /// @dev The borrow markets entered by users.
    mapping(address => EnumerableSet.AddressSet) internal _userBorrows;

    /// @dev Users allowances to manage other users' accounts. delegator => manager => isManaging
    mapping(address => mapping(address => bool)) internal _isManaging;

    /// @dev The nonce of users. Used to prevent replay attacks with EIP-712 signatures.
    mapping(address => uint256) internal _userNonce;

    /// @dev The default iterations values to use in the matching process.
    Types.Iterations internal _defaultIterations;

    /// @dev The address of the positions manager on which calls are delegated to.
    address internal _positionsManager;

    /// @dev The address of the rewards manager to track pool rewards for users.
    IRewardsManager internal _rewardsManager;
=======
    /* STORAGE */

    IPool internal _pool; // The address of the pool.
    IPoolAddressesProvider internal _addressesProvider; // The address of the pool addresses provider.
    uint8 internal _eModeCategoryId; // The e-mode category of the deployed Morpho.

    address[] internal _marketsCreated; // Keeps track of the created markets.
    mapping(address => Types.Market) internal _market; // The market data.
    mapping(address => Types.MarketBalances) internal _marketBalances; // The market balances data.
    mapping(address => EnumerableSet.AddressSet) internal _userCollaterals; // The collateral markets entered by a user.
    mapping(address => EnumerableSet.AddressSet) internal _userBorrows; // The borrow markets entered by a user.
    mapping(address => mapping(address => bool)) internal _isManaging; // Whether a user is allowed to borrow or withdraw on behalf of another user. delegator => manager => bool
    mapping(address => uint256) internal _userNonce; // The nonce of a user. Used to prevent replay attacks.
>>>>>>> bca59647

    /// @dev The address of the treasury vault, recipient of the reserve fee.
    address internal _treasuryVault;

    /// @dev Whether claiming rewards is paused or not.
    bool internal _isClaimRewardsPaused;

    /* CONSTRUCTOR */

<<<<<<< HEAD
    /// @notice Contract constructor.
    /// @dev The contract is automatically marked as initialized when deployed to prevent hijacking the implementation contract.
    /// @param addressesProvider The address of the pool addresses provider.
    /// @param eModeCategoryId The e-mode category of the deployed Morpho. 0 for the general mode.
    constructor(address addressesProvider, uint8 eModeCategoryId) {
=======
    /// @dev The implementation contract disables initialization upon deployment to avoid being hijacked.
    constructor() {
>>>>>>> bca59647
        _disableInitializers();
    }
}<|MERGE_RESOLUTION|>--- conflicted
+++ resolved
@@ -17,19 +17,16 @@
 /// @custom:contact security@morpho.xyz
 /// @notice The storage shared by Morpho's contracts.
 abstract contract MorphoStorage is Initializable, Ownable2StepUpgradeable {
-<<<<<<< HEAD
-    /* IMMUTABLES */
+    /* STORAGE */
 
     /// @dev The address of Aave's pool.
-    IPool internal immutable _POOL;
+    IPool internal _pool;
 
     /// @dev The address of the pool addresses provider.
-    IPoolAddressesProvider internal immutable _ADDRESSES_PROVIDER;
+    IPoolAddressesProvider internal _addressesProvider;
 
     /// @dev The e-mode category of the deployed Morpho.
-    uint8 internal immutable _E_MODE_CATEGORY_ID;
-
-    /* STORAGE */
+    uint8 internal _eModeCategoryId;
 
     /// @dev The list of created markets.
     address[] internal _marketsCreated;
@@ -60,21 +57,6 @@
 
     /// @dev The address of the rewards manager to track pool rewards for users.
     IRewardsManager internal _rewardsManager;
-=======
-    /* STORAGE */
-
-    IPool internal _pool; // The address of the pool.
-    IPoolAddressesProvider internal _addressesProvider; // The address of the pool addresses provider.
-    uint8 internal _eModeCategoryId; // The e-mode category of the deployed Morpho.
-
-    address[] internal _marketsCreated; // Keeps track of the created markets.
-    mapping(address => Types.Market) internal _market; // The market data.
-    mapping(address => Types.MarketBalances) internal _marketBalances; // The market balances data.
-    mapping(address => EnumerableSet.AddressSet) internal _userCollaterals; // The collateral markets entered by a user.
-    mapping(address => EnumerableSet.AddressSet) internal _userBorrows; // The borrow markets entered by a user.
-    mapping(address => mapping(address => bool)) internal _isManaging; // Whether a user is allowed to borrow or withdraw on behalf of another user. delegator => manager => bool
-    mapping(address => uint256) internal _userNonce; // The nonce of a user. Used to prevent replay attacks.
->>>>>>> bca59647
 
     /// @dev The address of the treasury vault, recipient of the reserve fee.
     address internal _treasuryVault;
@@ -84,16 +66,9 @@
 
     /* CONSTRUCTOR */
 
-<<<<<<< HEAD
     /// @notice Contract constructor.
-    /// @dev The contract is automatically marked as initialized when deployed to prevent hijacking the implementation contract.
-    /// @param addressesProvider The address of the pool addresses provider.
-    /// @param eModeCategoryId The e-mode category of the deployed Morpho. 0 for the general mode.
-    constructor(address addressesProvider, uint8 eModeCategoryId) {
-=======
     /// @dev The implementation contract disables initialization upon deployment to avoid being hijacked.
     constructor() {
->>>>>>> bca59647
         _disableInitializers();
     }
 }