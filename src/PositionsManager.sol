// SPDX-License-Identifier: AGPL-3.0-only
pragma solidity ^0.8.17;

import {IPool} from "@aave-v3-core/interfaces/IPool.sol";
import {IPositionsManager} from "./interfaces/IPositionsManager.sol";

import {Types} from "./libraries/Types.sol";
import {Events} from "./libraries/Events.sol";
import {PoolLib} from "./libraries/PoolLib.sol";
import {MarketBalanceLib} from "./libraries/MarketBalanceLib.sol";

import {Math} from "@morpho-utils/math/Math.sol";
import {WadRayMath} from "@morpho-utils/math/WadRayMath.sol";
import {PercentageMath} from "@morpho-utils/math/PercentageMath.sol";

import {Permit2Lib} from "./libraries/Permit2Lib.sol";
import {ERC20, SafeTransferLib} from "@solmate/utils/SafeTransferLib.sol";
import {EnumerableSet} from "@openzeppelin/contracts/utils/structs/EnumerableSet.sol";

import {MorphoStorage} from "./MorphoStorage.sol";
import {PositionsManagerInternal} from "./PositionsManagerInternal.sol";

contract PositionsManager is IPositionsManager, PositionsManagerInternal {
    using PoolLib for IPool;
    using Permit2Lib for ERC20;
    using SafeTransferLib for ERC20;
    using EnumerableSet for EnumerableSet.AddressSet;
    using MarketBalanceLib for Types.MarketBalances;
    using EnumerableSet for EnumerableSet.AddressSet;

    using Math for uint256;
    using WadRayMath for uint256;
    using PercentageMath for uint256;

    /// CONSTRUCTOR ///

    constructor(address addressesProvider) MorphoStorage(addressesProvider) {}

    /// EXTERNAL ///

    function supplyLogic(address underlying, uint256 amount, address from, address onBehalf, uint256 maxLoops)
        external
        returns (uint256)
    {
        _validateSupplyInput(underlying, amount, onBehalf);

        Types.Indexes256 memory indexes = _updateIndexes(underlying);

        ERC20(underlying).transferFrom2(from, address(this), amount);

        Types.SupplyRepayVars memory vars = _executeSupply(underlying, amount, onBehalf, maxLoops, indexes);

        _POOL.repayToPool(underlying, _market[underlying].variableDebtToken, vars.toRepay);
        _POOL.supplyToPool(underlying, vars.toSupply);

        emit Events.Supplied(from, onBehalf, underlying, amount, vars.onPool, vars.inP2P);

        return vars.toSupply + vars.toRepay;
    }

    function supplyCollateralLogic(address underlying, uint256 amount, address from, address onBehalf)
        external
        returns (uint256)
    {
        _validateSupplyCollateralInput(underlying, amount, onBehalf);

        Types.Indexes256 memory indexes = _updateIndexes(underlying);

        ERC20(underlying).transferFrom2(from, address(this), amount);

        _marketBalances[underlying].collateral[onBehalf] += amount.rayDivDown(indexes.supply.poolIndex);
        _userCollaterals[onBehalf].add(underlying);

        _POOL.supplyToPool(underlying, amount);

        emit Events.CollateralSupplied(
            from, onBehalf, underlying, amount, _marketBalances[underlying].collateral[onBehalf]
            );

        return amount;
    }

    function borrowLogic(address underlying, uint256 amount, address borrower, address receiver, uint256 maxLoops)
        external
        returns (uint256)
    {
        _validateBorrowInput(underlying, amount, borrower, receiver);

        Types.Indexes256 memory indexes = _updateIndexes(underlying);

        // The following check requires storage indexes to be up-to-date.
        _validateBorrow(underlying, amount, borrower);

        Types.BorrowWithdrawVars memory vars = _executeBorrow(underlying, amount, borrower, maxLoops, indexes);

        amount = vars.toBorrow + vars.toWithdraw;

        _POOL.withdrawFromPool(underlying, _market[underlying].aToken, vars.toWithdraw);
        _POOL.borrowFromPool(underlying, vars.toBorrow);
        ERC20(underlying).safeTransfer(receiver, amount);

        emit Events.Borrowed(borrower, underlying, amount, vars.onPool, vars.inP2P);

        return vars.toBorrow + vars.toWithdraw;
    }

    function withdrawLogic(address underlying, uint256 amount, address supplier, address receiver)
        external
        returns (uint256)
    {
        _validateWithdrawInput(underlying, amount, supplier, receiver);

        Types.Indexes256 memory indexes = _updateIndexes(underlying);
        amount = Math.min(_getUserSupplyBalanceFromIndexes(underlying, supplier, indexes.supply), amount);

        if (amount == 0) return 0;

        Types.BorrowWithdrawVars memory vars =
            _executeWithdraw(underlying, amount, supplier, _defaultMaxLoops.withdraw, indexes);

        amount = vars.toWithdraw + vars.toBorrow;

        _POOL.withdrawFromPool(underlying, _market[underlying].aToken, vars.toWithdraw);
        _POOL.borrowFromPool(underlying, vars.toBorrow);
        ERC20(underlying).safeTransfer(receiver, amount);

        emit Events.Withdrawn(supplier, receiver, underlying, amount, vars.onPool, vars.inP2P);

        return amount;
    }

    function withdrawCollateralLogic(address underlying, uint256 amount, address supplier, address receiver)
        external
        returns (uint256)
    {
        _validateWithdrawCollateralInput(underlying, amount, supplier, receiver);

        Types.Indexes256 memory indexes = _updateIndexes(underlying);
        amount = Math.min(_getUserCollateralBalanceFromIndex(underlying, supplier, indexes.supply.poolIndex), amount);

        if (amount == 0) return 0;

        // The following check requires storage indexes to be up-to-date.
        _validateWithdrawCollateral(underlying, amount, supplier);

        uint256 newBalance =
<<<<<<< HEAD
            _marketBalances[underlying].collateral[supplier] - amount.rayDivUp(indexes.supply.poolIndex);
=======
            _marketBalances[underlying].collateral[supplier].zeroFloorSub(amount.rayDivUp(indexes.supply.poolIndex));
>>>>>>> 8874c75d
        _marketBalances[underlying].collateral[supplier] = newBalance;
        if (newBalance == 0) _userCollaterals[supplier].remove(underlying);

        _POOL.withdrawFromPool(underlying, _market[underlying].aToken, amount);
        ERC20(underlying).safeTransfer(receiver, amount);

        emit Events.CollateralWithdrawn(
            supplier, receiver, underlying, amount, _marketBalances[underlying].collateral[supplier]
            );

        return amount;
    }

    function repayLogic(address underlying, uint256 amount, address repayer, address onBehalf)
        external
        returns (uint256 repaid)
    {
        _validateRepayInput(underlying, amount, onBehalf);

        Types.Indexes256 memory indexes = _updateIndexes(underlying);
        amount = Math.min(_getUserBorrowBalanceFromIndexes(underlying, onBehalf, indexes.borrow), amount);

        if (amount == 0) return 0;

        ERC20(underlying).transferFrom2(repayer, address(this), amount);

        Types.SupplyRepayVars memory vars = _executeRepay(underlying, amount, onBehalf, _defaultMaxLoops.repay, indexes);

        amount = vars.toRepay + vars.toSupply;

        _POOL.repayToPool(underlying, _market[underlying].variableDebtToken, vars.toRepay);
        _POOL.supplyToPool(underlying, vars.toSupply);

        emit Events.Repaid(repayer, onBehalf, underlying, amount, vars.onPool, vars.inP2P);

        return amount;
    }

    function liquidateLogic(
        address underlyingBorrowed,
        address underlyingCollateral,
        uint256 amount,
        address borrower,
        address liquidator
    ) external returns (uint256 liquidated, uint256 seized) {
        Types.LiquidateVars memory vars;

        Types.Indexes256 memory borrowIndexes = _updateIndexes(underlyingBorrowed);
        Types.Indexes256 memory collateralIndexes = _updateIndexes(underlyingCollateral);

        vars.closeFactor = _validateLiquidate(underlyingBorrowed, underlyingCollateral, borrower);

        vars.amountToLiquidate = Math.min(
            amount,
            _getUserBorrowBalanceFromIndexes(underlyingBorrowed, borrower, borrowIndexes.borrow).percentMul(
                vars.closeFactor
            ) // Max liquidatable debt.
        );

        (vars.amountToLiquidate, vars.amountToSeize) = _calculateAmountToSeize(
            underlyingBorrowed, underlyingCollateral, vars.amountToLiquidate, borrower, collateralIndexes.supply
        );

        ERC20(underlyingBorrowed).transferFrom2(liquidator, address(this), vars.amountToLiquidate);

        Types.SupplyRepayVars memory repayVars =
            _executeRepay(underlyingBorrowed, vars.amountToLiquidate, borrower, 0, borrowIndexes);
        Types.BorrowWithdrawVars memory withdrawVars =
            _executeWithdraw(underlyingCollateral, vars.amountToSeize, borrower, 0, collateralIndexes);

        _POOL.repayToPool(underlyingBorrowed, _market[underlyingBorrowed].variableDebtToken, repayVars.toRepay);
        _POOL.supplyToPool(underlyingBorrowed, repayVars.toSupply);
        _POOL.withdrawFromPool(underlyingCollateral, _market[underlyingCollateral].aToken, withdrawVars.toWithdraw);
        _POOL.borrowFromPool(underlyingCollateral, withdrawVars.toBorrow);

        ERC20(underlyingCollateral).safeTransfer(liquidator, vars.amountToSeize);

        emit Events.Liquidated(
            liquidator, borrower, underlyingBorrowed, vars.amountToLiquidate, underlyingCollateral, vars.amountToSeize
            );
        return (vars.amountToLiquidate, vars.amountToSeize);
    }
}<|MERGE_RESOLUTION|>--- conflicted
+++ resolved
@@ -101,7 +101,7 @@
 
         emit Events.Borrowed(borrower, underlying, amount, vars.onPool, vars.inP2P);
 
-        return vars.toBorrow + vars.toWithdraw;
+        return amount;
     }
 
     function withdrawLogic(address underlying, uint256 amount, address supplier, address receiver)
@@ -144,11 +144,7 @@
         _validateWithdrawCollateral(underlying, amount, supplier);
 
         uint256 newBalance =
-<<<<<<< HEAD
-            _marketBalances[underlying].collateral[supplier] - amount.rayDivUp(indexes.supply.poolIndex);
-=======
             _marketBalances[underlying].collateral[supplier].zeroFloorSub(amount.rayDivUp(indexes.supply.poolIndex));
->>>>>>> 8874c75d
         _marketBalances[underlying].collateral[supplier] = newBalance;
         if (newBalance == 0) _userCollaterals[supplier].remove(underlying);
 
