--- conflicted
+++ resolved
@@ -52,12 +52,7 @@
         _POOL.repayToPool(underlying, _market[underlying].variableDebtToken, vars.toRepay);
         _POOL.supplyToPool(underlying, vars.toSupply);
 
-<<<<<<< HEAD
         emit Events.Supplied(from, onBehalf, underlying, amount, vars.onPool, vars.inP2P);
-=======
-        emit Events.Supplied(from, onBehalf, underlying, amount, onPool, inP2P);
-
->>>>>>> 7b061605
         return amount;
     }
 
@@ -130,24 +125,15 @@
         external
         returns (uint256 withdrawn)
     {
-        _validateWithdrawCollateralInput(underlying, amount, supplier, receiver);
-
         Types.Indexes256 memory indexes = _updateIndexes(underlying);
         amount = Math.min(_getUserCollateralBalanceFromIndex(underlying, supplier, indexes.supply.poolIndex), amount);
 
-<<<<<<< HEAD
-        _marketBalances[underlying].collateral[supplier] -= amount.rayDiv(indexes.supply.poolIndex);
-        if (_marketBalances[underlying].collateral[supplier] == 0) {
-            _userCollaterals[supplier].remove(underlying);
-        }
-=======
         // The following check requires storage indexes to be up-to-date.
         _validateWithdrawCollateral(underlying, amount, supplier);
 
         uint256 newBalance = _marketBalances[underlying].collateral[supplier] - amount.rayDiv(indexes.supply.poolIndex);
         _marketBalances[underlying].collateral[supplier] = newBalance;
         if (newBalance == 0) _userCollaterals[supplier].remove(underlying);
->>>>>>> 7b061605
 
         _POOL.withdrawFromPool(underlying, _market[underlying].aToken, amount);
         ERC20(underlying).safeTransfer(receiver, amount);
