// SPDX-License-Identifier: AGPL-3.0-only
pragma solidity ^0.8.17;

import {IPriceOracleGetter} from "@aave/core-v3/contracts/interfaces/IPriceOracleGetter.sol";
import {IPriceOracleSentinel} from "@aave/core-v3/contracts/interfaces/IPriceOracleSentinel.sol";

import {Types} from "./libraries/Types.sol";
import {Events} from "./libraries/Events.sol";
import {Errors} from "./libraries/Errors.sol";
import {Constants} from "./libraries/Constants.sol";
import {MarketLib} from "./libraries/MarketLib.sol";
import {MarketBalanceLib} from "./libraries/MarketBalanceLib.sol";

import {DataTypes} from "./libraries/aave/DataTypes.sol";
import {ReserveConfiguration} from "./libraries/aave/ReserveConfiguration.sol";

import {Math} from "@morpho-utils/math/Math.sol";
import {WadRayMath} from "@morpho-utils/math/WadRayMath.sol";
import {PercentageMath} from "@morpho-utils/math/PercentageMath.sol";
import {LogarithmicBuckets} from "@morpho-data-structures/LogarithmicBuckets.sol";
import {EnumerableSet} from "@openzeppelin/contracts/utils/structs/EnumerableSet.sol";

import {MatchingEngine} from "./MatchingEngine.sol";

import {ERC20} from "@solmate/tokens/ERC20.sol";

abstract contract PositionsManagerInternal is MatchingEngine {
    using Math for uint256;
    using WadRayMath for uint256;
    using PercentageMath for uint256;
    using MarketLib for Types.Market;
    using MarketBalanceLib for Types.MarketBalances;
    using EnumerableSet for EnumerableSet.AddressSet;
    using LogarithmicBuckets for LogarithmicBuckets.BucketList;
    using ReserveConfiguration for DataTypes.ReserveConfigurationMap;

    function _validatePermission(address owner, address manager) internal view {
        if (!(owner == manager || _isManaging[owner][manager])) revert Errors.PermissionDenied();
    }

    function _validateInput(address underlying, uint256 amount, address user)
        internal
        view
        returns (Types.Market storage market)
    {
        if (user == address(0)) revert Errors.AddressIsZero();
        if (amount == 0) revert Errors.AmountIsZero();

        market = _market[underlying];
        if (!market.isCreated()) revert Errors.MarketNotCreated();
    }

    function _validateManagerInput(address underlying, uint256 amount, address onBehalf, address receiver)
        internal
        view
        returns (Types.Market storage market)
    {
        if (onBehalf == address(0)) revert Errors.AddressIsZero();

        market = _validateInput(underlying, amount, receiver);

        _validatePermission(onBehalf, msg.sender);
    }

    function _validateSupplyInput(address underlying, uint256 amount, address user) internal view {
        Types.Market storage market = _validateInput(underlying, amount, user);
        if (market.pauseStatuses.isSupplyPaused) revert Errors.SupplyIsPaused();
    }

    function _validateSupplyCollateralInput(address underlying, uint256 amount, address user) internal view {
        Types.Market storage market = _validateInput(underlying, amount, user);
        if (market.pauseStatuses.isSupplyCollateralPaused) revert Errors.SupplyCollateralIsPaused();
    }

    function _validateBorrowInput(address underlying, uint256 amount, address borrower, address receiver)
        internal
        view
    {
        Types.Market storage market = _validateManagerInput(underlying, amount, borrower, receiver);
        if (market.pauseStatuses.isBorrowPaused) revert Errors.BorrowIsPaused();

        DataTypes.ReserveConfigurationMap memory config = _POOL.getConfiguration(underlying);
        if (!config.getBorrowingEnabled()) revert Errors.BorrowingNotEnabled();

        uint256 eMode = _POOL.getUserEMode(address(this));
        if (eMode != 0 && eMode != config.getEModeCategory()) revert Errors.InconsistentEMode();

        // Aave can enable an oracle sentinel in specific circumstances which can prevent users to borrow.
        // In response, Morpho mirrors this behavior.
        address priceOracleSentinel = _ADDRESSES_PROVIDER.getPriceOracleSentinel();
        if (priceOracleSentinel != address(0) && !IPriceOracleSentinel(priceOracleSentinel).isBorrowAllowed()) {
            revert Errors.PriceOracleSentinelBorrowDisabled();
        }
    }

    function _validateBorrow(address underlying, uint256 amount, address borrower) internal view {
        Types.LiquidityData memory values = _liquidityData(underlying, borrower, 0, amount);
        if (values.debt > values.borrowable) revert Errors.UnauthorizedBorrow();
    }

    function _validateWithdrawInput(address underlying, uint256 amount, address supplier, address receiver)
        internal
        view
    {
        Types.Market storage market = _validateManagerInput(underlying, amount, supplier, receiver);
        if (market.pauseStatuses.isWithdrawPaused) revert Errors.WithdrawIsPaused();

        // Aave can enable an oracle sentinel in specific circumstances which can prevent users to borrow.
        // For safety concerns and as a withdraw on Morpho can trigger a borrow on pool, Morpho prevents withdrawals in such circumstances.
        address priceOracleSentinel = _ADDRESSES_PROVIDER.getPriceOracleSentinel();
        if (priceOracleSentinel != address(0) && !IPriceOracleSentinel(priceOracleSentinel).isBorrowAllowed()) {
            revert Errors.PriceOracleSentinelBorrowPaused();
        }
    }

    function _validateWithdrawCollateralInput(address underlying, uint256 amount, address supplier, address receiver)
        internal
        view
    {
        Types.Market storage market = _validateManagerInput(underlying, amount, supplier, receiver);
        if (market.pauseStatuses.isWithdrawCollateralPaused) revert Errors.WithdrawCollateralIsPaused();
    }

    function _validateWithdrawCollateral(address underlying, uint256 amount, address supplier) internal view {
        if (_getUserHealthFactor(underlying, supplier, amount) < Constants.DEFAULT_LIQUIDATION_THRESHOLD) {
            revert Errors.UnauthorizedWithdraw();
        }
    }

    function _validateRepayInput(address underlying, uint256 amount, address user) internal view {
        Types.Market storage market = _validateInput(underlying, amount, user);
        if (market.pauseStatuses.isRepayPaused) revert Errors.RepayIsPaused();
    }

    function _validateLiquidate(address underlyingBorrowed, address underlyingCollateral, address borrower)
        internal
        view
        returns (uint256 closeFactor)
    {
        Types.Market storage borrowMarket = _market[underlyingBorrowed];
        Types.Market storage collateralMarket = _market[underlyingCollateral];

        if (!collateralMarket.isCreated() || !borrowMarket.isCreated()) {
            revert Errors.MarketNotCreated();
        }
        if (collateralMarket.pauseStatuses.isLiquidateCollateralPaused) {
            revert Errors.LiquidateCollateralIsPaused();
        }
        if (borrowMarket.pauseStatuses.isLiquidateBorrowPaused) {
            revert Errors.LiquidateBorrowIsPaused();
        }
        if (
            !_userCollaterals[borrower].contains(underlyingCollateral)
                || !_userBorrows[borrower].contains(underlyingBorrowed)
        ) {
            revert Errors.UserNotMemberOfMarket();
        }

        if (borrowMarket.pauseStatuses.isDeprecated) {
            return Constants.MAX_CLOSE_FACTOR; // Allow liquidation of the whole debt.
        } else {
            uint256 healthFactor = _getUserHealthFactor(address(0), borrower, 0);
            address priceOracleSentinel = _ADDRESSES_PROVIDER.getPriceOracleSentinel();

            if (
                priceOracleSentinel != address(0) && !IPriceOracleSentinel(priceOracleSentinel).isLiquidationAllowed()
                    && healthFactor >= Constants.MIN_LIQUIDATION_THRESHOLD
            ) {
                revert Errors.UnauthorizedLiquidate();
            } else if (healthFactor >= Constants.DEFAULT_LIQUIDATION_THRESHOLD) {
                revert Errors.UnauthorizedLiquidate();
            }

            closeFactor = healthFactor > Constants.MIN_LIQUIDATION_THRESHOLD
                ? Constants.DEFAULT_CLOSE_FACTOR
                : Constants.MAX_CLOSE_FACTOR;
        }
    }

    function _executeSupply(
        address underlying,
        uint256 amount,
        address user,
        uint256 maxLoops,
        Types.Indexes256 memory indexes
    ) internal returns (uint256 onPool, uint256 inP2P, uint256 toRepay, uint256 toSupply) {
        Types.Market storage market = _market[underlying];
        Types.MarketBalances storage marketBalances = _marketBalances[underlying];
        Types.Deltas storage deltas = market.deltas;

        onPool = marketBalances.scaledPoolSupplyBalance(user);
        inP2P = marketBalances.scaledP2PSupplyBalance(user);

        /// Peer-to-peer supply ///

        // Match the peer-to-peer borrow delta.
        if (deltas.p2pBorrowDelta > 0) {
            uint256 matchedDelta = Math.min(deltas.p2pBorrowDelta.rayMul(indexes.borrow.poolIndex), amount); // In underlying.

            deltas.p2pBorrowDelta = deltas.p2pBorrowDelta.zeroFloorSub(amount.rayDiv(indexes.borrow.poolIndex));
            toRepay = matchedDelta;
            amount -= matchedDelta;
            emit Events.P2PBorrowDeltaUpdated(underlying, deltas.p2pBorrowDelta);
        }

        // Promote pool borrowers.
        if (amount > 0 && !market.pauseStatuses.isP2PDisabled) {
            (uint256 promoted,) = _promoteBorrowers(underlying, amount, maxLoops); // In underlying.

            if (promoted > 0) {
                toRepay += promoted;
                amount -= promoted;
                deltas.p2pBorrowAmount += promoted.rayDiv(indexes.borrow.poolIndex);
            }
        }

        if (toRepay > 0) {
            uint256 suppliedP2P = toRepay.rayDiv(indexes.borrow.p2pIndex);

            deltas.p2pSupplyAmount += suppliedP2P;
            inP2P += suppliedP2P;

            emit Events.P2PAmountsUpdated(underlying, deltas.p2pSupplyAmount, deltas.p2pBorrowAmount);
        }

        /// Pool supply ///

        // Supply on pool.
        if (amount > 0) {
            onPool += amount.rayDiv(indexes.supply.poolIndex); // In scaled balance.
            toSupply = amount;
        }

        _updateSupplierInDS(underlying, user, onPool, inP2P, false);
    }

    function _executeBorrow(
        address underlying,
        uint256 amount,
        address user,
        uint256 maxLoops,
        Types.Indexes256 memory indexes
    ) internal returns (Types.OutPositionVars memory vars) {
        Types.Market storage market = _market[underlying];
        Types.MarketBalances storage marketBalances = _marketBalances[underlying];
        Types.Deltas storage deltas = market.deltas;

        vars.onPool = marketBalances.scaledPoolBorrowBalance(user);
        vars.inP2P = marketBalances.scaledP2PBorrowBalance(user);

        /// Idle borrow ///

        {
            uint256 idleSupply = market.idleSupply;
            if (idleSupply > 0) {
                uint256 matchedIdle = Math.min(idleSupply, amount); // In underlying.
                market.idleSupply -= matchedIdle;
                amount -= matchedIdle;
                vars.inP2P += matchedIdle.rayDiv(indexes.borrow.p2pIndex);
            }
        }

        /// Peer-to-peer borrow ///

        // Match the peer-to-peer supply delta.
        if (deltas.p2pSupplyDelta > 0) {
            uint256 matchedDelta = Math.min(deltas.p2pSupplyDelta.rayMul(indexes.supply.poolIndex), amount); // In underlying.

            deltas.p2pSupplyDelta = deltas.p2pSupplyDelta.zeroFloorSub(amount.rayDiv(indexes.supply.poolIndex));
            vars.toWithdraw = matchedDelta;
            amount -= matchedDelta;
            emit Events.P2PSupplyDeltaUpdated(underlying, deltas.p2pSupplyDelta);
        }

        // Promote pool suppliers.
        if (amount > 0 && !market.pauseStatuses.isP2PDisabled) {
            (uint256 promoted,) = _promoteSuppliers(underlying, amount, maxLoops); // In underlying.

            if (promoted > 0) {
                vars.toWithdraw += promoted;
                amount -= promoted;
                deltas.p2pSupplyAmount += promoted.rayDiv(indexes.supply.p2pIndex);
            }
        }

        if (vars.toWithdraw > 0) {
            uint256 borrowedP2P = vars.toWithdraw.rayDiv(indexes.borrow.p2pIndex); // In peer-to-peer unit.

            deltas.p2pBorrowAmount += borrowedP2P;
            vars.inP2P += borrowedP2P;
            emit Events.P2PAmountsUpdated(underlying, deltas.p2pSupplyAmount, deltas.p2pBorrowAmount);
        }

        /// Pool borrow ///

        // Borrow on pool.
        if (amount > 0) {
            vars.onPool += amount.rayDiv(indexes.borrow.poolIndex); // In adUnit.
            vars.toBorrow = amount;
        }

        _updateBorrowerInDS(underlying, user, vars.onPool, vars.inP2P, false);
    }

    function _executeRepay(
        address underlying,
        uint256 amount,
        address user,
        uint256 maxLoops,
        Types.Indexes256 memory indexes
    ) internal returns (uint256 onPool, uint256 inP2P, uint256 toSupply, uint256 toRepay) {
        Types.MarketBalances storage marketBalances = _marketBalances[underlying];
        Types.Market storage market = _market[underlying];
        Types.Deltas storage deltas = market.deltas;

        onPool = marketBalances.scaledPoolBorrowBalance(user);
        inP2P = marketBalances.scaledP2PBorrowBalance(user);

        /// Pool repay ///

        // Repay borrow on pool.
        if (onPool > 0) {
            toRepay = Math.min(onPool.rayMul(indexes.borrow.poolIndex), amount);
            amount -= toRepay;
            onPool -= Math.min(onPool, toRepay.rayDiv(indexes.borrow.poolIndex)); // In scaled balance.

            if (amount == 0) {
<<<<<<< HEAD
                _updateBorrowerInDS(underlying, user, onPool, inP2P, false);

                if (inP2P == 0 && onPool == 0) {
                    _userBorrows[user].remove(underlying);
                }

=======
                _updateBorrowerInDS(underlying, user, onPool, inP2P);
>>>>>>> 76048528
                return (onPool, inP2P, 0, toRepay);
            }
        }

        inP2P -= Math.min(inP2P, amount.rayDiv(indexes.borrow.p2pIndex)); // In peer-to-peer borrow unit.
        _updateBorrowerInDS(underlying, user, onPool, inP2P, false);

        // Reduce the peer-to-peer borrow delta.
        if (amount > 0 && deltas.p2pBorrowDelta > 0) {
            uint256 matchedDelta = Math.min(deltas.p2pBorrowDelta.rayMul(indexes.borrow.poolIndex), amount); // In underlying.

            deltas.p2pBorrowDelta = deltas.p2pBorrowDelta.zeroFloorSub(amount.rayDiv(indexes.borrow.poolIndex));
            deltas.p2pBorrowAmount -= matchedDelta.rayDiv(indexes.borrow.p2pIndex);
            toRepay += matchedDelta;
            amount -= matchedDelta;
            emit Events.P2PBorrowDeltaUpdated(underlying, deltas.p2pBorrowDelta);
            emit Events.P2PAmountsUpdated(underlying, deltas.p2pSupplyAmount, deltas.p2pBorrowAmount);
        }

        // Repay the fee.
        if (amount > 0) {
            // Fee = (p2pBorrowAmount - p2pBorrowDelta) - (p2pSupplyAmount - p2pSupplyDelta).
            // No need to subtract p2pBorrowDelta as it is zero.
            uint256 feeToRepay = Math.zeroFloorSub(
                deltas.p2pBorrowAmount.rayMul(indexes.borrow.p2pIndex),
                deltas.p2pSupplyAmount.rayMul(indexes.supply.p2pIndex).zeroFloorSub(
                    deltas.p2pSupplyDelta.rayMul(indexes.supply.poolIndex)
                )
            );

            if (feeToRepay > 0) {
                feeToRepay = Math.min(feeToRepay, amount);
                amount -= feeToRepay;
                deltas.p2pBorrowAmount -= feeToRepay.rayDiv(indexes.borrow.p2pIndex);
                emit Events.P2PAmountsUpdated(underlying, deltas.p2pSupplyAmount, deltas.p2pBorrowAmount);
            }
        }

        /// Transfer repay ///

        // Promote pool borrowers.
        if (amount > 0 && !market.pauseStatuses.isP2PDisabled) {
            (uint256 promoted, uint256 loopsDone) = _promoteBorrowers(underlying, amount, maxLoops);
            if (promoted > 0) {
                maxLoops -= loopsDone;
                amount -= promoted;
                toRepay += promoted;
            }
        }

        /// Breaking repay ///

        // Demote peer-to-peer suppliers.
        if (amount > 0) {
            uint256 demoted = _demoteSuppliers(underlying, amount, maxLoops);

            // Increase the peer-to-peer supply delta.
            if (demoted < amount) {
                deltas.p2pSupplyDelta += (amount - demoted).rayDiv(indexes.supply.poolIndex);
                emit Events.P2PSupplyDeltaUpdated(underlying, deltas.p2pSupplyDelta);
            }

            // Math.min as the last decimal might flip.
            deltas.p2pSupplyAmount -= Math.min(demoted.rayDiv(indexes.supply.p2pIndex), deltas.p2pSupplyAmount);
            deltas.p2pBorrowAmount -= Math.min(amount.rayDiv(indexes.borrow.p2pIndex), deltas.p2pBorrowAmount);
            emit Events.P2PAmountsUpdated(underlying, deltas.p2pSupplyAmount, deltas.p2pBorrowAmount);

            /// Note: Only used in breaking repay. Suppliers should not be able to supply if the pool is supply capped.
            toSupply = _handleSupplyCap(underlying, amount);
        }
    }

    function _executeWithdraw(
        address underlying,
        uint256 amount,
        address user,
        uint256 maxLoops,
        Types.Indexes256 memory indexes
    ) internal returns (Types.OutPositionVars memory vars) {
        Types.MarketBalances storage marketBalances = _marketBalances[underlying];
        Types.Market storage market = _market[underlying];
        Types.Deltas storage deltas = market.deltas;

        vars.onPool = marketBalances.scaledPoolSupplyBalance(user);
        vars.inP2P = marketBalances.scaledP2PSupplyBalance(user);

        /// Pool withdraw ///

        // Withdraw supply on pool.
        if (vars.onPool > 0) {
            vars.toWithdraw = Math.min(vars.onPool.rayMul(indexes.supply.poolIndex), amount);
            amount -= vars.toWithdraw;
            vars.onPool -= Math.min(vars.onPool, vars.toWithdraw.rayDiv(indexes.supply.poolIndex));

            if (amount == 0) {
                _updateSupplierInDS(underlying, user, vars.onPool, vars.inP2P, false);

                return vars;
            }
        }

        vars.inP2P -= Math.min(vars.inP2P, amount.rayDiv(indexes.supply.p2pIndex)); // In peer-to-peer supply unit.

        /// Idle Withdraw ///

        if (amount > 0 && market.idleSupply > 0 && vars.inP2P > 0) {
            uint256 matchedIdle =
                Math.min(Math.min(market.idleSupply, amount), vars.inP2P.rayMul(indexes.supply.p2pIndex));
            market.idleSupply -= matchedIdle;
        }

        _updateSupplierInDS(underlying, user, vars.onPool, vars.inP2P, false);

        // Reduce the peer-to-peer supply delta.
        if (amount > 0 && deltas.p2pSupplyDelta > 0) {
            uint256 matchedDelta = Math.min(deltas.p2pSupplyDelta.rayMul(indexes.supply.poolIndex), amount); // In underlying.

            deltas.p2pSupplyDelta = deltas.p2pSupplyDelta.zeroFloorSub(amount.rayDiv(indexes.supply.poolIndex));
            deltas.p2pSupplyAmount -= matchedDelta.rayDiv(indexes.supply.p2pIndex);
            vars.toWithdraw += matchedDelta;
            amount -= matchedDelta;
            emit Events.P2PSupplyDeltaUpdated(underlying, deltas.p2pSupplyDelta);
            emit Events.P2PAmountsUpdated(underlying, deltas.p2pSupplyAmount, deltas.p2pBorrowAmount);
        }

        /// Transfer withdraw ///

        // Promote pool suppliers.
        if (amount > 0 && !market.pauseStatuses.isP2PDisabled) {
            (uint256 promoted, uint256 loopsDone) = _promoteSuppliers(underlying, amount, maxLoops);

            if (promoted > 0) {
                maxLoops -= loopsDone;
                amount -= promoted;
                vars.toWithdraw += promoted;
            }
        }

        /// Breaking withdraw ///

        // Demote peer-to-peer borrowers.
        if (amount > 0) {
            uint256 demoted = _demoteBorrowers(underlying, amount, maxLoops);

            // Increase the peer-to-peer borrow delta.
            if (demoted < amount) {
                deltas.p2pBorrowDelta += (amount - demoted).rayDiv(indexes.borrow.poolIndex);
                emit Events.P2PBorrowDeltaUpdated(underlying, deltas.p2pBorrowDelta);
            }

            deltas.p2pSupplyAmount -= Math.min(deltas.p2pSupplyAmount, amount.rayDiv(indexes.supply.p2pIndex));
            deltas.p2pBorrowAmount -= Math.min(deltas.p2pBorrowAmount, demoted.rayDiv(indexes.borrow.p2pIndex));
            emit Events.P2PAmountsUpdated(underlying, deltas.p2pSupplyAmount, deltas.p2pBorrowAmount);
            vars.toBorrow = amount;
        }
    }

    function _calculateAmountToSeize(
        address underlyingBorrowed,
        address underlyingCollateral,
        uint256 maxToLiquidate,
        address borrower,
        Types.MarketSideIndexes256 memory collateralIndexes
    ) internal view returns (uint256 amountToLiquidate, uint256 amountToSeize) {
        amountToLiquidate = maxToLiquidate;
        (,, uint256 liquidationBonus, uint256 collateralTokenUnit,,) =
            _POOL.getConfiguration(underlyingCollateral).getParams();
        uint256 borrowTokenUnit = _POOL.getConfiguration(underlyingBorrowed).getDecimals();

        unchecked {
            collateralTokenUnit = 10 ** collateralTokenUnit;
            borrowTokenUnit = 10 ** borrowTokenUnit;
        }

        IPriceOracleGetter oracle = IPriceOracleGetter(_ADDRESSES_PROVIDER.getPriceOracle());
        uint256 borrowPrice = oracle.getAssetPrice(underlyingBorrowed);
        uint256 collateralPrice = oracle.getAssetPrice(underlyingCollateral);

        amountToSeize = ((amountToLiquidate * borrowPrice * collateralTokenUnit) / (borrowTokenUnit * collateralPrice))
            .percentMul(liquidationBonus);

        uint256 collateralBalance = _getUserSupplyBalanceFromIndexes(underlyingCollateral, borrower, collateralIndexes);

        if (amountToSeize > collateralBalance) {
            amountToSeize = collateralBalance;
            amountToLiquidate = (
                (collateralBalance * collateralPrice * borrowTokenUnit) / (borrowPrice * collateralTokenUnit)
            ).percentDiv(liquidationBonus);
        }
    }

    function _handleSupplyCap(address underlying, uint256 amount) internal returns (uint256 toSupply) {
        DataTypes.ReserveConfigurationMap memory config = _POOL.getConfiguration(underlying);
        uint256 supplyCap = config.getSupplyCap() * (10 ** config.getDecimals());
        if (supplyCap == 0) return amount;

        uint256 totalSupply = ERC20(_market[underlying].aToken).totalSupply();
        if (totalSupply + amount > supplyCap) {
            toSupply = supplyCap - totalSupply;
            _market[underlying].idleSupply += amount - toSupply;
        } else {
            toSupply = amount;
        }
    }
}<|MERGE_RESOLUTION|>--- conflicted
+++ resolved
@@ -325,16 +325,7 @@
             onPool -= Math.min(onPool, toRepay.rayDiv(indexes.borrow.poolIndex)); // In scaled balance.
 
             if (amount == 0) {
-<<<<<<< HEAD
                 _updateBorrowerInDS(underlying, user, onPool, inP2P, false);
-
-                if (inP2P == 0 && onPool == 0) {
-                    _userBorrows[user].remove(underlying);
-                }
-
-=======
-                _updateBorrowerInDS(underlying, user, onPool, inP2P);
->>>>>>> 76048528
                 return (onPool, inP2P, 0, toRepay);
             }
         }
