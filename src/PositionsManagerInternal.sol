// SPDX-License-Identifier: AGPL-3.0-only
pragma solidity ^0.8.17;

import {IPriceOracleSentinel} from "@aave-v3-core/interfaces/IPriceOracleSentinel.sol";

import {Types} from "./libraries/Types.sol";
import {Events} from "./libraries/Events.sol";
import {Errors} from "./libraries/Errors.sol";
import {Constants} from "./libraries/Constants.sol";
import {MarketLib} from "./libraries/MarketLib.sol";
import {DeltasLib} from "./libraries/DeltasLib.sol";
import {MarketSideDeltaLib} from "./libraries/MarketSideDeltaLib.sol";
import {MarketBalanceLib} from "./libraries/MarketBalanceLib.sol";

import {DataTypes} from "@aave-v3-core/protocol/libraries/types/DataTypes.sol";
import {ReserveConfiguration} from "@aave-v3-core/protocol/libraries/configuration/ReserveConfiguration.sol";

import {Math} from "@morpho-utils/math/Math.sol";
import {WadRayMath} from "@morpho-utils/math/WadRayMath.sol";
import {PercentageMath} from "@morpho-utils/math/PercentageMath.sol";

import {LogarithmicBuckets} from "@morpho-data-structures/LogarithmicBuckets.sol";
import {EnumerableSet} from "@openzeppelin/contracts/utils/structs/EnumerableSet.sol";

import {MatchingEngine} from "./MatchingEngine.sol";

import {ERC20} from "@solmate/tokens/ERC20.sol";

abstract contract PositionsManagerInternal is MatchingEngine {
    using Math for uint256;
    using WadRayMath for uint256;
    using PercentageMath for uint256;
    using MarketLib for Types.Market;
    using DeltasLib for Types.Deltas;
    using MarketSideDeltaLib for Types.MarketSideDelta;
    using MarketBalanceLib for Types.MarketBalances;
    using EnumerableSet for EnumerableSet.AddressSet;
    using LogarithmicBuckets for LogarithmicBuckets.BucketList;
    using ReserveConfiguration for DataTypes.ReserveConfigurationMap;

    /// @dev Validates the manager's permission.
    function _validatePermission(address delegator, address manager) internal view {
        if (!(delegator == manager || _isManaging[delegator][manager])) revert Errors.PermissionDenied();
    }

    /// @dev Validates the input.
    function _validateInput(address underlying, uint256 amount, address user)
        internal
        view
        returns (Types.Market storage market)
    {
        if (user == address(0)) revert Errors.AddressIsZero();
        if (amount == 0) revert Errors.AmountIsZero();

        market = _market[underlying];
        if (!market.isCreated()) revert Errors.MarketNotCreated();
    }

    /// @dev Validates the manager's permission and the input.
    function _validateManagerInput(address underlying, uint256 amount, address onBehalf, address receiver)
        internal
        view
        returns (Types.Market storage market)
    {
        if (onBehalf == address(0)) revert Errors.AddressIsZero();

        market = _validateInput(underlying, amount, receiver);

        _validatePermission(onBehalf, msg.sender);
    }

    /// @dev Validates a supply action.
    function _validateSupply(address underlying, uint256 amount, address user)
        internal
        view
        returns (Types.Market storage market)
    {
        market = _validateInput(underlying, amount, user);
        if (market.isSupplyPaused()) revert Errors.SupplyIsPaused();
    }

    /// @dev Validates a supply collateral action.
    function _validateSupplyCollateral(address underlying, uint256 amount, address user)
        internal
        view
        returns (Types.Market storage market)
    {
        market = _validateInput(underlying, amount, user);
        if (market.isSupplyCollateralPaused()) revert Errors.SupplyCollateralIsPaused();
    }

    /// @dev Validates a borrow action.
    function _validateBorrow(address underlying, uint256 amount, address borrower, address receiver)
        internal
        view
        returns (Types.Market storage market)
    {
        market = _validateManagerInput(underlying, amount, borrower, receiver);
        if (market.isBorrowPaused()) revert Errors.BorrowIsPaused();

        DataTypes.ReserveConfigurationMap memory config = _POOL.getConfiguration(underlying);
        if (!config.getBorrowingEnabled()) revert Errors.BorrowingNotEnabled();
        if (_E_MODE_CATEGORY_ID != 0 && _E_MODE_CATEGORY_ID != config.getEModeCategory()) {
            revert Errors.InconsistentEMode();
        }
    }

    /// @dev Authorizes a borrow action.
    function _authorizeBorrow(address underlying, uint256 amount, address borrower) internal view {
        Types.LiquidityData memory values = _liquidityData(underlying, borrower, 0, amount);
        if (values.debt > values.borrowable) revert Errors.UnauthorizedBorrow();
    }

    /// @dev Validates a repay action.
    function _validateRepay(address underlying, uint256 amount, address user)
        internal
        view
        returns (Types.Market storage market)
    {
        market = _validateInput(underlying, amount, user);
        if (market.isRepayPaused()) revert Errors.RepayIsPaused();
    }

    /// @dev Validates a withdraw action.
    function _validateWithdraw(address underlying, uint256 amount, address supplier, address receiver)
        internal
        view
        returns (Types.Market storage market)
    {
        market = _validateManagerInput(underlying, amount, supplier, receiver);
        if (market.isWithdrawPaused()) revert Errors.WithdrawIsPaused();
    }

    /// @dev Validates a withdraw collateral action.
    function _validateWithdrawCollateral(address underlying, uint256 amount, address supplier, address receiver)
        internal
        view
        returns (Types.Market storage market)
    {
        market = _validateManagerInput(underlying, amount, supplier, receiver);
        if (market.isWithdrawCollateralPaused()) revert Errors.WithdrawCollateralIsPaused();
    }

    /// @dev Authorizes a withdraw collateral action.
    function _authorizeWithdrawCollateral(address underlying, uint256 amount, address supplier) internal view {
        if (_getUserHealthFactor(underlying, supplier, amount) < Constants.DEFAULT_LIQUIDATION_THRESHOLD) {
            revert Errors.UnauthorizedWithdraw();
        }
    }

    /// @dev Authorizes a liquidate action.
    function _authorizeLiquidate(address underlyingBorrowed, address underlyingCollateral, address borrower)
        internal
        view
        returns (uint256)
    {
        Types.Market storage borrowMarket = _market[underlyingBorrowed];
        Types.Market storage collateralMarket = _market[underlyingCollateral];

        if (!collateralMarket.isCreated() || !borrowMarket.isCreated()) revert Errors.MarketNotCreated();

        if (collateralMarket.isLiquidateCollateralPaused()) revert Errors.LiquidateCollateralIsPaused();
        if (borrowMarket.isLiquidateBorrowPaused()) revert Errors.LiquidateBorrowIsPaused();

        if (borrowMarket.isDeprecated()) return Constants.MAX_CLOSE_FACTOR; // Allow liquidation of the whole debt.

        uint256 healthFactor = _getUserHealthFactor(address(0), borrower, 0);
        if (healthFactor >= Constants.DEFAULT_LIQUIDATION_THRESHOLD) {
            revert Errors.UnauthorizedLiquidate();
        }

        if (healthFactor >= Constants.MIN_LIQUIDATION_THRESHOLD) {
            address priceOracleSentinel = _ADDRESSES_PROVIDER.getPriceOracleSentinel();

            if (priceOracleSentinel != address(0) && !IPriceOracleSentinel(priceOracleSentinel).isLiquidationAllowed())
            {
                revert Errors.UnauthorizedLiquidate();
            }

            return Constants.DEFAULT_CLOSE_FACTOR;
        }

        return Constants.MAX_CLOSE_FACTOR;
    }

    /// @dev Executes a supply action.
    function _executeSupply(
        address underlying,
        uint256 amount,
        address from,
        address onBehalf,
        uint256 maxLoops,
        Types.Indexes256 memory indexes
    ) internal returns (Types.SupplyRepayVars memory vars) {
        Types.Deltas storage deltas = _market[underlying].deltas;
        Types.MarketBalances storage marketBalances = _marketBalances[underlying];
        vars.onPool = marketBalances.scaledPoolSupplyBalance(onBehalf);
        vars.inP2P = marketBalances.scaledP2PSupplyBalance(onBehalf);

        /// Peer-to-peer supply ///

        // Decrease the peer-to-peer borrow delta.
        (vars.toRepay, amount) = deltas.borrow.decrease(underlying, amount, indexes.borrow.poolIndex, true);

        // Promote pool borrowers.
        uint256 promoted;
        (promoted, amount,) = _promoteRoutine(underlying, amount, maxLoops, _promoteBorrowers);
        vars.toRepay += promoted;

        // Update the peer-to-peer totals.
        vars.inP2P = deltas.increaseP2P(underlying, promoted, vars.toRepay, indexes, true);

        /// Pool supply ///

        // Supply on pool.
        (vars.toSupply, vars.onPool) = _addToPool(amount, vars.onPool, indexes.supply.poolIndex);

        _updateSupplierInDS(underlying, onBehalf, vars.onPool, vars.inP2P, false);

        emit Events.Supplied(from, onBehalf, underlying, amount, vars.onPool, vars.inP2P);
    }

    /// @dev Executes a borrow action.
    function _executeBorrow(
        address underlying,
        uint256 amount,
        address borrower,
        address receiver,
        uint256 maxLoops,
        Types.Indexes256 memory indexes
    ) internal returns (Types.BorrowWithdrawVars memory vars) {
        Types.Market storage market = _market[underlying];
        Types.MarketBalances storage marketBalances = _marketBalances[underlying];
        vars.onPool = marketBalances.scaledPoolBorrowBalance(borrower);
        vars.inP2P = marketBalances.scaledP2PBorrowBalance(borrower);

        /// Peer-to-peer borrow ///

        // Decrease the peer-to-peer idle supply.
        (amount, vars.inP2P) = market.borrowIdle(underlying, amount, vars.inP2P, indexes.borrow.p2pIndex);

        // Decrease the peer-to-peer supply delta.
        (vars.toWithdraw, amount) = market.deltas.supply.decrease(underlying, amount, indexes.supply.poolIndex, false);

        // Promote pool suppliers.
        uint256 promoted;
        (promoted, amount,) = _promoteRoutine(underlying, amount, maxLoops, _promoteSuppliers);
        vars.toWithdraw += promoted;

        // Update the peer-to-peer totals.
        vars.inP2P += market.deltas.increaseP2P(underlying, promoted, vars.toWithdraw, indexes, false);

        /// Pool borrow ///

        // Borrow on pool.
        (vars.toBorrow, vars.onPool) = _addToPool(amount, vars.onPool, indexes.borrow.poolIndex);

        _updateBorrowerInDS(underlying, borrower, vars.onPool, vars.inP2P, false);

        emit Events.Borrowed(borrower, underlying, receiver, amount, vars.onPool, vars.inP2P);
    }

    /// @dev Executes a repay action.
    function _executeRepay(
        address underlying,
        uint256 amount,
        address repayer,
        address onBehalf,
        uint256 maxLoops,
        Types.Indexes256 memory indexes
    ) internal returns (Types.SupplyRepayVars memory vars) {
        Types.MarketBalances storage marketBalances = _marketBalances[underlying];
        vars.onPool = marketBalances.scaledPoolBorrowBalance(onBehalf);
        vars.inP2P = marketBalances.scaledP2PBorrowBalance(onBehalf);

        /// Pool repay ///

        // Repay borrow on pool.
        (vars.toRepay, amount, vars.onPool) = _subFromPool(amount, vars.onPool, indexes.borrow.poolIndex);

        // Repay borrow peer-to-peer.
        vars.inP2P = vars.inP2P.zeroFloorSub(amount.rayDivUp(indexes.borrow.p2pIndex)); // In peer-to-peer borrow unit.

        _updateBorrowerInDS(underlying, onBehalf, vars.onPool, vars.inP2P, false);

        if (amount == 0) return vars;

        Types.Market storage market = _market[underlying];

        // Decrease the peer-to-peer borrow delta.
        uint256 toRepayStep;
        (toRepayStep, amount) = market.deltas.borrow.decrease(underlying, amount, indexes.borrow.poolIndex, true);
        vars.toRepay += toRepayStep;

        // Repay the fee.
        amount = market.deltas.repayFee(amount, indexes);

        /// Transfer repay ///

        // Promote pool borrowers.
        (toRepayStep, vars.toSupply, maxLoops) = _promoteRoutine(underlying, amount, maxLoops, _promoteBorrowers);
        vars.toRepay += toRepayStep;

        /// Breaking repay ///

        // Demote peer-to-peer suppliers.
        uint256 demoted = _demoteSuppliers(underlying, vars.toSupply, maxLoops);

        // Increase the peer-to-peer supply delta.
        market.deltas.supply.increase(underlying, vars.toSupply - demoted, indexes.supply, false);

        // Update the peer-to-peer totals.
        market.deltas.decreaseP2P(underlying, demoted, vars.toSupply, indexes, false);

        // Handle the supply cap.
        vars.toSupply = market.supplyIdle(underlying, vars.toSupply, _POOL.getConfiguration(underlying));

        emit Events.Repaid(repayer, onBehalf, underlying, amount, vars.onPool, vars.inP2P);
    }

    /// @dev Executes a withdraw action.
    function _executeWithdraw(
        address underlying,
        uint256 amount,
        address supplier,
        address receiver,
        uint256 maxLoops,
        Types.Indexes256 memory indexes
    ) internal returns (Types.BorrowWithdrawVars memory vars) {
        Types.MarketBalances storage marketBalances = _marketBalances[underlying];
        vars.onPool = marketBalances.scaledPoolSupplyBalance(supplier);
        vars.inP2P = marketBalances.scaledP2PSupplyBalance(supplier);

        /// Pool withdraw ///

        // Withdraw supply on pool.
        (vars.toWithdraw, amount, vars.onPool) = _subFromPool(amount, vars.onPool, indexes.supply.poolIndex);

        Types.Market storage market = _market[underlying];

        // Withdraw idle supply.
        amount = market.withdrawIdle(underlying, amount);

        // Withdraw supply peer-to-peer.
        vars.inP2P = vars.inP2P.zeroFloorSub(amount.rayDivUp(indexes.supply.p2pIndex)); // In peer-to-peer supply unit.

        _updateSupplierInDS(underlying, supplier, vars.onPool, vars.inP2P, false);

        if (amount == 0) return vars;

        // Decrease the peer-to-peer supply delta.
        uint256 toWithdrawStep;
        (toWithdrawStep, amount) = market.deltas.supply.decrease(underlying, amount, indexes.supply.poolIndex, false);
        vars.toWithdraw += toWithdrawStep;

        /// Transfer withdraw ///

        // Promote pool suppliers.
        (toWithdrawStep, vars.toBorrow, maxLoops) = _promoteRoutine(underlying, amount, maxLoops, _promoteSuppliers);
        vars.toWithdraw += toWithdrawStep;

        /// Breaking withdraw ///

        // Demote peer-to-peer borrowers.
        uint256 demoted = _demoteBorrowers(underlying, vars.toBorrow, maxLoops);

        // Increase the peer-to-peer borrow delta.
        market.deltas.borrow.increase(underlying, vars.toBorrow - demoted, indexes.borrow, true);

        // Update the peer-to-peer totals.
        market.deltas.decreaseP2P(underlying, demoted, vars.toBorrow, indexes, true);

        emit Events.Withdrawn(supplier, receiver, underlying, amount, vars.onPool, vars.inP2P);
    }

    /// @dev Executes a supply action.
    function _executeSupplyCollateral(
        address underlying,
        uint256 amount,
        address from,
        address onBehalf,
        uint256 poolSupplyIndex
    ) internal {
        Types.MarketBalances storage marketBalances = _marketBalances[underlying];

        uint256 newBalance = marketBalances.collateral[onBehalf] + amount.rayDivDown(poolSupplyIndex);
        marketBalances.collateral[onBehalf] = newBalance;

        _userCollaterals[onBehalf].add(underlying);

        emit Events.CollateralSupplied(from, onBehalf, underlying, amount, newBalance);
    }

    /// @dev Executes a withdraw collateral action.
    function _executeWithdrawCollateral(
        address underlying,
        uint256 amount,
        address supplier,
        address receiver,
        uint256 poolSupplyIndex
    ) internal {
        Types.MarketBalances storage marketBalances = _marketBalances[underlying];

        uint256 newBalance = marketBalances.collateral[supplier].zeroFloorSub(amount.rayDivUp(poolSupplyIndex));
        marketBalances.collateral[supplier] = newBalance;

        if (newBalance == 0) _userCollaterals[supplier].remove(underlying);

        emit Events.CollateralWithdrawn(supplier, receiver, underlying, amount, newBalance);
    }

    /// @notice Given variables from a market side, calculates the amount to supply/borrow and a new on pool amount.
    /// @param amount The amount to supply/borrow.
    /// @param onPool The current user's scaled on pool balance.
    /// @param poolIndex The current pool index.
    /// @return The amount to supply/borrow and the new on pool amount.
    function _addToPool(uint256 amount, uint256 onPool, uint256 poolIndex) internal pure returns (uint256, uint256) {
        if (amount == 0) return (0, onPool);

        return (
            amount,
            onPool + amount.rayDivDown(poolIndex) // In scaled balance.
        );
    }

    /// @notice Given variables from a market side, calculates the amount to repay/withdraw, the amount left to process, and a new on pool amount.
    /// @param amount The amount to repay/withdraw.
    /// @param onPool The current user's scaled on pool balance.
    /// @param poolIndex The current pool index.
    /// @return The amount to repay/withdraw, the amount left to process, and the new on pool amount.
    function _subFromPool(uint256 amount, uint256 onPool, uint256 poolIndex)
        internal
        pure
        returns (uint256, uint256, uint256)
    {
        if (onPool == 0) return (0, amount, onPool);

        uint256 toProcess = Math.min(onPool.rayMul(poolIndex), amount);

        return (
            toProcess,
            amount - toProcess,
            onPool.zeroFloorSub(toProcess.rayDivUp(poolIndex)) // In scaled balance.
        );
    }

    /// @notice Given variables from a market side, promotes users and calculates the amount to repay/withdraw from promote,
    ///         the amount left to process, and the number of loops left.
    /// @param underlying The underlying address.
    /// @param amount The amount to supply/borrow.
    /// @param maxLoops The maximum number of loops to run.
    /// @param promote The promote function.
    /// @return The amount to repay/withdraw from promote, the amount left to process, and the number of loops left.
    function _promoteRoutine(
        address underlying,
        uint256 amount,
        uint256 maxLoops,
        function(address, uint256, uint256) returns (uint256, uint256) promote
    ) internal returns (uint256, uint256, uint256) {
        if (amount == 0 || _market[underlying].isP2PDisabled()) {
            return (0, amount, maxLoops);
        }

<<<<<<< HEAD
        // Math.min as the last decimal might flip.
        demotedDelta.scaledTotalP2P = demotedDelta.scaledTotalP2P.zeroFloorSub(demoted.rayDiv(demotedIndexes.p2pIndex));
        counterDelta.scaledTotalP2P = counterDelta.scaledTotalP2P.zeroFloorSub(amount.rayDiv(counterIndexes.p2pIndex));

        emit Events.P2PAmountsUpdated(underlying, deltas.supply.scaledTotalP2P, deltas.borrow.scaledTotalP2P);

        return amount;
    }

    /// @notice Given variables from a market side, matches the delta and calculates the amount to supply/borrow from delta.
    ///         Updates the market side delta accordingly.
    /// @param underlying The underlying address.
    /// @param amount The amount to supply/borrow.
    /// @param poolIndex The current pool index.
    /// @param borrow Whether the market side is borrow.
    /// @return The amount to repay/withdraw and the amount left to process.
    function _matchDelta(address underlying, uint256 amount, uint256 poolIndex, bool borrow)
        internal
        returns (uint256, uint256)
    {
        Types.MarketSideDelta storage sideDelta =
            borrow ? _market[underlying].deltas.borrow : _market[underlying].deltas.supply;

        uint256 scaledDeltaPool = sideDelta.scaledDeltaPool;
        if (scaledDeltaPool == 0) return (0, amount);

        uint256 matchedDelta = Math.min(scaledDeltaPool.rayMulUp(poolIndex), amount); // In underlying.
        uint256 newScaledDeltaPool = scaledDeltaPool.zeroFloorSub(matchedDelta.rayDivDown(poolIndex));

        sideDelta.scaledDeltaPool = newScaledDeltaPool;

        if (borrow) emit Events.P2PBorrowDeltaUpdated(underlying, newScaledDeltaPool);
        else emit Events.P2PSupplyDeltaUpdated(underlying, newScaledDeltaPool);

        return (matchedDelta, amount - matchedDelta);
    }

    /// @notice Updates the delta and p2p amounts for a repay or withdraw after a promotion.
    /// @param underlying The underlying address.
    /// @param toProcess The amount to repay/withdraw.
    /// @param p2pIndex The current p2p index.
    /// @param inP2P The amount in p2p.
    /// @param marketSideDelta The market side delta to update.
    /// @return The new amount in p2p.
    function _addP2PDelta(
        address underlying,
        uint256 toProcess,
        uint256 p2pIndex,
        uint256 inP2P,
        Types.MarketSideDelta storage marketSideDelta
    ) internal returns (uint256) {
        if (toProcess == 0) return inP2P;

        uint256 toProcessP2P = toProcess.rayDivDown(p2pIndex);
        marketSideDelta.scaledTotalP2P += toProcessP2P;

        Types.Deltas storage deltas = _market[underlying].deltas;

        emit Events.P2PAmountsUpdated(underlying, deltas.supply.scaledTotalP2P, deltas.borrow.scaledTotalP2P);

        return inP2P + toProcessP2P;
    }

    /// @notice Calculates a new amount accounting for any fee required to be deducted by the delta.
    /// @param underlying The underlying address.
    /// @param amount The amount to repay/withdraw.
    /// @param indexes The current indexes.
    /// @return The new amount left to process.
    function _repayFee(address underlying, uint256 amount, Types.Indexes256 memory indexes)
        internal
        returns (uint256)
    {
        if (amount == 0) return 0;

        Types.Deltas storage deltas = _market[underlying].deltas;
        // Fee = (borrow.totalScaledP2P - borrow.delta) - (supply.totalScaledP2P - supply.delta).
        // No need to subtract borrow.delta as it is zero.
        uint256 feeToRepay = Math.zeroFloorSub(
            deltas.borrow.scaledTotalP2P.rayMul(indexes.borrow.p2pIndex),
            deltas.supply.scaledTotalP2P.rayMul(indexes.supply.p2pIndex).zeroFloorSub(
                deltas.supply.scaledDeltaPool.rayMul(indexes.supply.poolIndex)
            )
        );

        if (feeToRepay == 0) return amount;

        feeToRepay = Math.min(feeToRepay, amount);
        deltas.borrow.scaledTotalP2P =
            deltas.borrow.scaledTotalP2P.zeroFloorSub(feeToRepay.rayDivDown(indexes.borrow.p2pIndex));

        emit Events.P2PAmountsUpdated(underlying, deltas.supply.scaledTotalP2P, deltas.borrow.scaledTotalP2P);

        return amount - feeToRepay;
    }

    /// @notice Adds to idle supply if the supply cap is reached in a breaking repay, and returns a new toSupply amount.
    /// @param underlying The underlying address.
    /// @param amount The amount to repay. (by supplying on pool)
    /// @return toSupply The new amount to supply.
    function _handleSupplyCap(address underlying, uint256 amount) internal returns (uint256 toSupply) {
        DataTypes.ReserveConfigurationMap memory config = _POOL.getConfiguration(underlying);
        uint256 supplyCap = config.getSupplyCap() * (10 ** config.getDecimals());
        if (supplyCap == 0) return amount;

        Types.Market storage market = _market[underlying];
        uint256 totalSupply = ERC20(market.aToken).totalSupply();
        if (totalSupply + amount > supplyCap) {
            toSupply = supplyCap - totalSupply;
            market.idleSupply += amount - toSupply;
        } else {
            toSupply = amount;
        }
    }

    /// @notice Withdraws idle supply.
    /// @param market The market storage.
    /// @param amount The amount to withdraw.
    /// @return The amount left to process.
    function _withdrawIdle(Types.Market storage market, uint256 amount) internal returns (uint256) {
        if (amount == 0) return 0;

        uint256 idleSupply = market.idleSupply;
        if (idleSupply == 0) return amount;

        uint256 matchedIdle = Math.min(idleSupply, amount); // In underlying.
        market.idleSupply = idleSupply.zeroFloorSub(matchedIdle);

        return amount - matchedIdle;
    }

    /// @notice Borrows idle supply and returns an updated p2p balance.
    /// @param market The market storage.
    /// @param amount The amount to borrow.
    /// @param inP2P The user's amount in p2p.
    /// @param p2pBorrowIndex The current p2p borrow index.
    /// @return The amount left to process, and the updated p2p amount of the user.
    function _borrowIdle(Types.Market storage market, uint256 amount, uint256 inP2P, uint256 p2pBorrowIndex)
        internal
        returns (uint256, uint256)
    {
        uint256 idleSupply = market.idleSupply;
        if (idleSupply == 0) return (amount, inP2P);

        uint256 matchedIdle = Math.min(idleSupply, amount); // In underlying.
        market.idleSupply = idleSupply.zeroFloorSub(matchedIdle);
=======
        (uint256 promoted, uint256 loopsDone) = promote(underlying, amount, maxLoops); // In underlying.
>>>>>>> e9cdb9e2

        return (promoted, amount - promoted, maxLoops - loopsDone);
    }
}<|MERGE_RESOLUTION|>--- conflicted
+++ resolved
@@ -283,7 +283,11 @@
 
         _updateBorrowerInDS(underlying, onBehalf, vars.onPool, vars.inP2P, false);
 
-        if (amount == 0) return vars;
+        if (amount == 0) {
+            emit Events.Repaid(repayer, onBehalf, underlying, amount, vars.onPool, vars.inP2P);
+
+            return vars;
+        }
 
         Types.Market storage market = _market[underlying];
 
@@ -346,7 +350,11 @@
 
         _updateSupplierInDS(underlying, supplier, vars.onPool, vars.inP2P, false);
 
-        if (amount == 0) return vars;
+        if (amount == 0) {
+            emit Events.Withdrawn(supplier, receiver, underlying, amount, vars.onPool, vars.inP2P);
+
+            return vars;
+        }
 
         // Decrease the peer-to-peer supply delta.
         uint256 toWithdrawStep;
@@ -461,155 +469,7 @@
             return (0, amount, maxLoops);
         }
 
-<<<<<<< HEAD
-        // Math.min as the last decimal might flip.
-        demotedDelta.scaledTotalP2P = demotedDelta.scaledTotalP2P.zeroFloorSub(demoted.rayDiv(demotedIndexes.p2pIndex));
-        counterDelta.scaledTotalP2P = counterDelta.scaledTotalP2P.zeroFloorSub(amount.rayDiv(counterIndexes.p2pIndex));
-
-        emit Events.P2PAmountsUpdated(underlying, deltas.supply.scaledTotalP2P, deltas.borrow.scaledTotalP2P);
-
-        return amount;
-    }
-
-    /// @notice Given variables from a market side, matches the delta and calculates the amount to supply/borrow from delta.
-    ///         Updates the market side delta accordingly.
-    /// @param underlying The underlying address.
-    /// @param amount The amount to supply/borrow.
-    /// @param poolIndex The current pool index.
-    /// @param borrow Whether the market side is borrow.
-    /// @return The amount to repay/withdraw and the amount left to process.
-    function _matchDelta(address underlying, uint256 amount, uint256 poolIndex, bool borrow)
-        internal
-        returns (uint256, uint256)
-    {
-        Types.MarketSideDelta storage sideDelta =
-            borrow ? _market[underlying].deltas.borrow : _market[underlying].deltas.supply;
-
-        uint256 scaledDeltaPool = sideDelta.scaledDeltaPool;
-        if (scaledDeltaPool == 0) return (0, amount);
-
-        uint256 matchedDelta = Math.min(scaledDeltaPool.rayMulUp(poolIndex), amount); // In underlying.
-        uint256 newScaledDeltaPool = scaledDeltaPool.zeroFloorSub(matchedDelta.rayDivDown(poolIndex));
-
-        sideDelta.scaledDeltaPool = newScaledDeltaPool;
-
-        if (borrow) emit Events.P2PBorrowDeltaUpdated(underlying, newScaledDeltaPool);
-        else emit Events.P2PSupplyDeltaUpdated(underlying, newScaledDeltaPool);
-
-        return (matchedDelta, amount - matchedDelta);
-    }
-
-    /// @notice Updates the delta and p2p amounts for a repay or withdraw after a promotion.
-    /// @param underlying The underlying address.
-    /// @param toProcess The amount to repay/withdraw.
-    /// @param p2pIndex The current p2p index.
-    /// @param inP2P The amount in p2p.
-    /// @param marketSideDelta The market side delta to update.
-    /// @return The new amount in p2p.
-    function _addP2PDelta(
-        address underlying,
-        uint256 toProcess,
-        uint256 p2pIndex,
-        uint256 inP2P,
-        Types.MarketSideDelta storage marketSideDelta
-    ) internal returns (uint256) {
-        if (toProcess == 0) return inP2P;
-
-        uint256 toProcessP2P = toProcess.rayDivDown(p2pIndex);
-        marketSideDelta.scaledTotalP2P += toProcessP2P;
-
-        Types.Deltas storage deltas = _market[underlying].deltas;
-
-        emit Events.P2PAmountsUpdated(underlying, deltas.supply.scaledTotalP2P, deltas.borrow.scaledTotalP2P);
-
-        return inP2P + toProcessP2P;
-    }
-
-    /// @notice Calculates a new amount accounting for any fee required to be deducted by the delta.
-    /// @param underlying The underlying address.
-    /// @param amount The amount to repay/withdraw.
-    /// @param indexes The current indexes.
-    /// @return The new amount left to process.
-    function _repayFee(address underlying, uint256 amount, Types.Indexes256 memory indexes)
-        internal
-        returns (uint256)
-    {
-        if (amount == 0) return 0;
-
-        Types.Deltas storage deltas = _market[underlying].deltas;
-        // Fee = (borrow.totalScaledP2P - borrow.delta) - (supply.totalScaledP2P - supply.delta).
-        // No need to subtract borrow.delta as it is zero.
-        uint256 feeToRepay = Math.zeroFloorSub(
-            deltas.borrow.scaledTotalP2P.rayMul(indexes.borrow.p2pIndex),
-            deltas.supply.scaledTotalP2P.rayMul(indexes.supply.p2pIndex).zeroFloorSub(
-                deltas.supply.scaledDeltaPool.rayMul(indexes.supply.poolIndex)
-            )
-        );
-
-        if (feeToRepay == 0) return amount;
-
-        feeToRepay = Math.min(feeToRepay, amount);
-        deltas.borrow.scaledTotalP2P =
-            deltas.borrow.scaledTotalP2P.zeroFloorSub(feeToRepay.rayDivDown(indexes.borrow.p2pIndex));
-
-        emit Events.P2PAmountsUpdated(underlying, deltas.supply.scaledTotalP2P, deltas.borrow.scaledTotalP2P);
-
-        return amount - feeToRepay;
-    }
-
-    /// @notice Adds to idle supply if the supply cap is reached in a breaking repay, and returns a new toSupply amount.
-    /// @param underlying The underlying address.
-    /// @param amount The amount to repay. (by supplying on pool)
-    /// @return toSupply The new amount to supply.
-    function _handleSupplyCap(address underlying, uint256 amount) internal returns (uint256 toSupply) {
-        DataTypes.ReserveConfigurationMap memory config = _POOL.getConfiguration(underlying);
-        uint256 supplyCap = config.getSupplyCap() * (10 ** config.getDecimals());
-        if (supplyCap == 0) return amount;
-
-        Types.Market storage market = _market[underlying];
-        uint256 totalSupply = ERC20(market.aToken).totalSupply();
-        if (totalSupply + amount > supplyCap) {
-            toSupply = supplyCap - totalSupply;
-            market.idleSupply += amount - toSupply;
-        } else {
-            toSupply = amount;
-        }
-    }
-
-    /// @notice Withdraws idle supply.
-    /// @param market The market storage.
-    /// @param amount The amount to withdraw.
-    /// @return The amount left to process.
-    function _withdrawIdle(Types.Market storage market, uint256 amount) internal returns (uint256) {
-        if (amount == 0) return 0;
-
-        uint256 idleSupply = market.idleSupply;
-        if (idleSupply == 0) return amount;
-
-        uint256 matchedIdle = Math.min(idleSupply, amount); // In underlying.
-        market.idleSupply = idleSupply.zeroFloorSub(matchedIdle);
-
-        return amount - matchedIdle;
-    }
-
-    /// @notice Borrows idle supply and returns an updated p2p balance.
-    /// @param market The market storage.
-    /// @param amount The amount to borrow.
-    /// @param inP2P The user's amount in p2p.
-    /// @param p2pBorrowIndex The current p2p borrow index.
-    /// @return The amount left to process, and the updated p2p amount of the user.
-    function _borrowIdle(Types.Market storage market, uint256 amount, uint256 inP2P, uint256 p2pBorrowIndex)
-        internal
-        returns (uint256, uint256)
-    {
-        uint256 idleSupply = market.idleSupply;
-        if (idleSupply == 0) return (amount, inP2P);
-
-        uint256 matchedIdle = Math.min(idleSupply, amount); // In underlying.
-        market.idleSupply = idleSupply.zeroFloorSub(matchedIdle);
-=======
         (uint256 promoted, uint256 loopsDone) = promote(underlying, amount, maxLoops); // In underlying.
->>>>>>> e9cdb9e2
 
         return (promoted, amount - promoted, maxLoops - loopsDone);
     }
