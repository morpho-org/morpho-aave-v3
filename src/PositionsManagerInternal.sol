// SPDX-License-Identifier: AGPL-3.0-only
pragma solidity ^0.8.17;

import {IPriceOracleSentinel} from "@aave-v3-core/interfaces/IPriceOracleSentinel.sol";

import {Types} from "./libraries/Types.sol";
import {Events} from "./libraries/Events.sol";
import {Errors} from "./libraries/Errors.sol";
import {Constants} from "./libraries/Constants.sol";
import {MarketLib} from "./libraries/MarketLib.sol";
import {DeltasLib} from "./libraries/DeltasLib.sol";
import {MarketSideDeltaLib} from "./libraries/MarketSideDeltaLib.sol";
import {MarketBalanceLib} from "./libraries/MarketBalanceLib.sol";

import {Math} from "@morpho-utils/math/Math.sol";
import {WadRayMath} from "@morpho-utils/math/WadRayMath.sol";
import {PercentageMath} from "@morpho-utils/math/PercentageMath.sol";

import {LogarithmicBuckets} from "@morpho-data-structures/LogarithmicBuckets.sol";
import {EnumerableSet} from "@openzeppelin/contracts/utils/structs/EnumerableSet.sol";

import {DataTypes} from "@aave-v3-core/protocol/libraries/types/DataTypes.sol";
import {ReserveConfiguration} from "@aave-v3-core/protocol/libraries/configuration/ReserveConfiguration.sol";

import {ERC20} from "@solmate/tokens/ERC20.sol";

import {MatchingEngine} from "./MatchingEngine.sol";

/// @title PositionsManagerInternal
/// @author Morpho Labs
/// @custom:contact security@morpho.xyz
/// @notice Abstract contract defining `PositionsManager`'s internal functions.
abstract contract PositionsManagerInternal is MatchingEngine {
    using MarketLib for Types.Market;
    using DeltasLib for Types.Deltas;
    using MarketBalanceLib for Types.MarketBalances;
    using MarketSideDeltaLib for Types.MarketSideDelta;

    using Math for uint256;
    using WadRayMath for uint256;
    using PercentageMath for uint256;

    using EnumerableSet for EnumerableSet.AddressSet;
    using LogarithmicBuckets for LogarithmicBuckets.Buckets;

    using ReserveConfiguration for DataTypes.ReserveConfigurationMap;

    /// @dev Validates the manager's permission.
    function _validatePermission(address delegator, address manager) internal view {
        if (!(delegator == manager || _isManaging[delegator][manager])) revert Errors.PermissionDenied();
    }

    /// @dev Validates the input.
    function _validateInput(address underlying, uint256 amount, address user)
        internal
        view
        returns (Types.Market storage market)
    {
        if (user == address(0)) revert Errors.AddressIsZero();
        if (amount == 0) revert Errors.AmountIsZero();

        market = _market[underlying];
        if (!market.isCreated()) revert Errors.MarketNotCreated();
    }

    /// @dev Validates the manager's permission and the input.
    function _validateManagerInput(address underlying, uint256 amount, address onBehalf, address receiver)
        internal
        view
        returns (Types.Market storage market)
    {
        if (receiver == address(0)) revert Errors.AddressIsZero();

        market = _validateInput(underlying, amount, onBehalf);

        _validatePermission(onBehalf, msg.sender);
    }

    /// @dev Validates a supply action.
    function _validateSupply(address underlying, uint256 amount, address user)
        internal
        view
        returns (Types.Market storage market)
    {
        market = _validateInput(underlying, amount, user);
        if (market.isSupplyPaused()) revert Errors.SupplyIsPaused();
    }

    /// @dev Validates a supply collateral action.
    function _validateSupplyCollateral(address underlying, uint256 amount, address user) internal view {
        Types.Market storage market = _validateInput(underlying, amount, user);
        if (market.isSupplyCollateralPaused()) revert Errors.SupplyCollateralIsPaused();
    }

    /// @dev Validates a borrow action.
    function _validateBorrow(address underlying, uint256 amount, address borrower, address receiver)
        internal
        view
        returns (Types.Market storage market)
    {
        market = _validateManagerInput(underlying, amount, borrower, receiver);
        if (market.isBorrowPaused()) revert Errors.BorrowIsPaused();
    }

    /// @dev Authorizes a borrow action.
    function _authorizeBorrow(address underlying, uint256 amount, Types.Indexes256 memory indexes) internal view {
        DataTypes.ReserveConfigurationMap memory config = _pool.getConfiguration(underlying);
        if (!config.getBorrowingEnabled()) revert Errors.BorrowNotEnabled();

        address priceOracleSentinel = _addressesProvider.getPriceOracleSentinel();
        if (priceOracleSentinel != address(0) && !IPriceOracleSentinel(priceOracleSentinel).isBorrowAllowed()) {
            revert Errors.SentinelBorrowNotEnabled();
        }

        if (_eModeCategoryId != 0 && _eModeCategoryId != config.getEModeCategory()) {
            revert Errors.InconsistentEMode();
        }

        Types.Market storage market = _market[underlying];
        Types.MarketSideDelta memory delta = market.deltas.borrow;
        uint256 totalP2P = delta.scaledP2PTotal.rayMul(indexes.borrow.p2pIndex).zeroFloorSub(
            delta.scaledDelta.rayMul(indexes.borrow.poolIndex)
        );

        if (config.getBorrowCap() != 0) {
            uint256 borrowCap = config.getBorrowCap() * (10 ** config.getDecimals());
            uint256 poolDebt =
                ERC20(market.variableDebtToken).totalSupply() + ERC20(market.stableDebtToken).totalSupply();

            if (amount + totalP2P + poolDebt > borrowCap) revert Errors.ExceedsBorrowCap();
        }
    }

    /// @dev Validates a repay action.
    function _validateRepay(address underlying, uint256 amount, address user)
        internal
        view
        returns (Types.Market storage market)
    {
        market = _validateInput(underlying, amount, user);
        if (market.isRepayPaused()) revert Errors.RepayIsPaused();
    }

    /// @dev Validates a withdraw action.
    function _validateWithdraw(address underlying, uint256 amount, address supplier, address receiver)
        internal
        view
        returns (Types.Market storage market)
    {
        market = _validateManagerInput(underlying, amount, supplier, receiver);
        if (market.isWithdrawPaused()) revert Errors.WithdrawIsPaused();
    }

    /// @dev Validates a withdraw collateral action.
    function _validateWithdrawCollateral(address underlying, uint256 amount, address supplier, address receiver)
        internal
        view
        returns (Types.Market storage market)
    {
        market = _validateManagerInput(underlying, amount, supplier, receiver);
        if (market.isWithdrawCollateralPaused()) revert Errors.WithdrawCollateralIsPaused();
    }

    /// @dev Validates a liquidate action.
    function _validateLiquidate(address underlyingBorrowed, address underlyingCollateral, address borrower)
        internal
        view
    {
        Types.Market storage borrowMarket = _market[underlyingBorrowed];
        Types.Market storage collateralMarket = _market[underlyingCollateral];

        if (borrower == address(0)) revert Errors.AddressIsZero();

        if (!borrowMarket.isCreated() || !collateralMarket.isCreated()) revert Errors.MarketNotCreated();
        if (collateralMarket.isLiquidateCollateralPaused()) revert Errors.LiquidateCollateralIsPaused();
        if (borrowMarket.isLiquidateBorrowPaused()) revert Errors.LiquidateBorrowIsPaused();
    }

    /// @dev Authorizes a liquidate action.
    function _authorizeLiquidate(address underlyingBorrowed, address borrower) internal view returns (uint256) {
        if (_market[underlyingBorrowed].isDeprecated()) return Constants.MAX_CLOSE_FACTOR; // Allow liquidation of the whole debt.

        uint256 healthFactor = _getUserHealthFactor(borrower);
        if (healthFactor >= Constants.DEFAULT_LIQUIDATION_MAX_HF) {
            revert Errors.UnauthorizedLiquidate();
        }

<<<<<<< HEAD
        if (healthFactor > Constants.MIN_LIQUIDATION_THRESHOLD) {
            address priceOracleSentinel = _addressesProvider.getPriceOracleSentinel();
=======
        if (healthFactor >= Constants.DEFAULT_LIQUIDATION_MIN_HF) {
            address priceOracleSentinel = _ADDRESSES_PROVIDER.getPriceOracleSentinel();
>>>>>>> 6e03e95d

            if (priceOracleSentinel != address(0) && !IPriceOracleSentinel(priceOracleSentinel).isLiquidationAllowed())
            {
                revert Errors.SentinelLiquidateNotEnabled();
            }
        }

        if (healthFactor > Constants.DEFAULT_LIQUIDATION_MIN_HF) return Constants.DEFAULT_CLOSE_FACTOR;

        return Constants.MAX_CLOSE_FACTOR;
    }

    /// @dev Performs the accounting of a supply action.
    function _accountSupply(
        address underlying,
        uint256 amount,
        address onBehalf,
        uint256 maxIterations,
        Types.Indexes256 memory indexes
    ) internal returns (Types.SupplyRepayVars memory vars) {
        Types.Market storage market = _market[underlying];
        Types.MarketBalances storage marketBalances = _marketBalances[underlying];
        vars.onPool = marketBalances.scaledPoolSupplyBalance(onBehalf);
        vars.inP2P = marketBalances.scaledP2PSupplyBalance(onBehalf);

        /* Peer-to-peer supply */

        if (!market.isP2PDisabled()) {
            // Decrease the peer-to-peer borrow delta.
            (amount, vars.toRepay) =
                market.deltas.borrow.decreaseDelta(underlying, amount, indexes.borrow.poolIndex, true);

            // Promote pool borrowers.
            uint256 promoted;
            (amount, promoted,) = _promoteRoutine(underlying, amount, maxIterations, _promoteBorrowers);
            vars.toRepay += promoted;

            // Update the peer-to-peer totals.
            vars.inP2P += market.deltas.increaseP2P(underlying, promoted, vars.toRepay, indexes, true);
        }

        /* Pool supply */

        // Supply on pool.
        (vars.toSupply, vars.onPool) = _addToPool(amount, vars.onPool, indexes.supply.poolIndex);

        (vars.onPool, vars.inP2P) = _updateSupplierInDS(underlying, onBehalf, vars.onPool, vars.inP2P, false);
    }

    /// @dev Performs the accounting of a borrow action.
    ///      Note: the borrower's set of borrowed market is updated in `_updateBorrowerInDS`.
    function _accountBorrow(
        address underlying,
        uint256 amount,
        address borrower,
        uint256 maxIterations,
        Types.Indexes256 memory indexes
    ) internal returns (Types.BorrowWithdrawVars memory vars) {
        Types.Market storage market = _market[underlying];
        Types.MarketBalances storage marketBalances = _marketBalances[underlying];
        vars.onPool = marketBalances.scaledPoolBorrowBalance(borrower);
        vars.inP2P = marketBalances.scaledP2PBorrowBalance(borrower);

        /* Peer-to-peer borrow */

        if (!market.isP2PDisabled()) {
            // Decrease the peer-to-peer idle supply.
            uint256 matchedIdle;
            (amount, matchedIdle) = market.decreaseIdle(underlying, amount);

            // Decrease the peer-to-peer supply delta.
            (amount, vars.toWithdraw) =
                market.deltas.supply.decreaseDelta(underlying, amount, indexes.supply.poolIndex, false);

            // Promote pool suppliers.
            uint256 promoted;
            (amount, promoted,) = _promoteRoutine(underlying, amount, maxIterations, _promoteSuppliers);
            vars.toWithdraw += promoted;

            // Update the peer-to-peer totals.
            vars.inP2P += market.deltas.increaseP2P(underlying, promoted, vars.toWithdraw + matchedIdle, indexes, false);
        }

        /* Pool borrow */

        // Borrow on pool.
        (vars.toBorrow, vars.onPool) = _addToPool(amount, vars.onPool, indexes.borrow.poolIndex);

        (vars.onPool, vars.inP2P) = _updateBorrowerInDS(underlying, borrower, vars.onPool, vars.inP2P, false);
    }

    /// @dev Performs the accounting of a repay action.
    ///      Note: the borrower's set of borrowed market is updated in `_updateBorrowerInDS`.
    function _accountRepay(
        address underlying,
        uint256 amount,
        address onBehalf,
        uint256 maxIterations,
        Types.Indexes256 memory indexes
    ) internal returns (Types.SupplyRepayVars memory vars) {
        Types.MarketBalances storage marketBalances = _marketBalances[underlying];
        vars.onPool = marketBalances.scaledPoolBorrowBalance(onBehalf);
        vars.inP2P = marketBalances.scaledP2PBorrowBalance(onBehalf);

        /* Pool repay */

        // Repay borrow on pool.
        (amount, vars.toRepay, vars.onPool) = _subFromPool(amount, vars.onPool, indexes.borrow.poolIndex);

        // Repay borrow peer-to-peer.
        vars.inP2P = vars.inP2P.zeroFloorSub(amount.rayDivUp(indexes.borrow.p2pIndex)); // In peer-to-peer borrow unit.

        (vars.onPool, vars.inP2P) = _updateBorrowerInDS(underlying, onBehalf, vars.onPool, vars.inP2P, false);

        if (amount == 0) return vars;

        Types.Market storage market = _market[underlying];

        // Decrease the peer-to-peer borrow delta.
        uint256 matchedBorrowDelta;
        (amount, matchedBorrowDelta) =
            market.deltas.borrow.decreaseDelta(underlying, amount, indexes.borrow.poolIndex, true);
        vars.toRepay += matchedBorrowDelta;

        // Updates the P2P total for the repay fee calculation. Events are emitted in the decreaseP2P step.
        market.deltas.borrow.scaledP2PTotal =
            market.deltas.borrow.scaledP2PTotal.zeroFloorSub(matchedBorrowDelta.rayDiv(indexes.borrow.p2pIndex));

        // Repay the fee.
        amount = market.deltas.repayFee(amount, indexes);

        /* Transfer repay */

        if (!market.isP2PDisabled()) {
            // Promote pool borrowers.
            uint256 promoted;
            (amount, promoted, maxIterations) = _promoteRoutine(underlying, amount, maxIterations, _promoteBorrowers);
            vars.toRepay += promoted;
        }

        /* Breaking repay */

        // Handle the supply cap.
        uint256 idleSupplyIncrease;
        (vars.toSupply, idleSupplyIncrease) =
            market.increaseIdle(underlying, amount, _pool.getReserveData(underlying), indexes);

        // Demote peer-to-peer suppliers.
        uint256 demoted = _demoteSuppliers(underlying, vars.toSupply, maxIterations);

        // Increase the peer-to-peer supply delta.
        market.deltas.supply.increaseDelta(underlying, vars.toSupply - demoted, indexes.supply, false);

        // Update the peer-to-peer totals.
        market.deltas.decreaseP2P(underlying, demoted, vars.toSupply + idleSupplyIncrease, indexes, false);
    }

    /// @dev Performs the accounting of a withdraw action.
    function _accountWithdraw(
        address underlying,
        uint256 amount,
        address supplier,
        uint256 maxIterations,
        Types.Indexes256 memory indexes
    ) internal returns (Types.BorrowWithdrawVars memory vars) {
        Types.MarketBalances storage marketBalances = _marketBalances[underlying];
        vars.onPool = marketBalances.scaledPoolSupplyBalance(supplier);
        vars.inP2P = marketBalances.scaledP2PSupplyBalance(supplier);

        /* Pool withdraw */

        // Withdraw supply on pool.
        (amount, vars.toWithdraw, vars.onPool) = _subFromPool(amount, vars.onPool, indexes.supply.poolIndex);

        Types.Market storage market = _market[underlying];

        // Withdraw supply peer-to-peer.
        vars.inP2P = vars.inP2P.zeroFloorSub(amount.rayDivUp(indexes.supply.p2pIndex)); // In peer-to-peer supply unit.

        (vars.onPool, vars.inP2P) = _updateSupplierInDS(underlying, supplier, vars.onPool, vars.inP2P, false);

        if (amount == 0) return vars;

        // Decrease the peer-to-peer idle supply.
        uint256 matchedIdle;
        (amount, matchedIdle) = market.decreaseIdle(underlying, amount);

        // Decrease the peer-to-peer supply delta.
        uint256 toWithdrawStep;
        (amount, toWithdrawStep) =
            market.deltas.supply.decreaseDelta(underlying, amount, indexes.supply.poolIndex, false);
        vars.toWithdraw += toWithdrawStep;
        uint256 p2pTotalSupplyDecrease = toWithdrawStep + matchedIdle;

        /* Transfer withdraw */

        if (!market.isP2PDisabled()) {
            // Promote pool suppliers.
            (vars.toBorrow, toWithdrawStep, maxIterations) =
                _promoteRoutine(underlying, amount, maxIterations, _promoteSuppliers);
            vars.toWithdraw += toWithdrawStep;
        } else {
            vars.toBorrow = amount;
        }

        /* Breaking withdraw */

        // Demote peer-to-peer borrowers.
        uint256 demoted = _demoteBorrowers(underlying, vars.toBorrow, maxIterations);

        // Increase the peer-to-peer borrow delta.
        market.deltas.borrow.increaseDelta(underlying, vars.toBorrow - demoted, indexes.borrow, true);

        // Update the peer-to-peer totals.
        market.deltas.decreaseP2P(underlying, demoted, vars.toBorrow + p2pTotalSupplyDecrease, indexes, true);
    }

    /// @dev Performs the accounting of a supply action.
    function _accountSupplyCollateral(address underlying, uint256 amount, address onBehalf, uint256 poolSupplyIndex)
        internal
        returns (uint256 collateralBalance)
    {
        Types.MarketBalances storage marketBalances = _marketBalances[underlying];

        collateralBalance = marketBalances.collateral[onBehalf] + amount.rayDivDown(poolSupplyIndex);
        marketBalances.collateral[onBehalf] = collateralBalance;

        _userCollaterals[onBehalf].add(underlying);
    }

    /// @dev Performs the accounting of a withdraw collateral action.
    function _accountWithdrawCollateral(address underlying, uint256 amount, address onBehalf, uint256 poolSupplyIndex)
        internal
        returns (uint256 collateralBalance)
    {
        Types.MarketBalances storage marketBalances = _marketBalances[underlying];

        collateralBalance = marketBalances.collateral[onBehalf].zeroFloorSub(amount.rayDivUp(poolSupplyIndex));
        marketBalances.collateral[onBehalf] = collateralBalance;

        if (collateralBalance == 0) _userCollaterals[onBehalf].remove(underlying);
    }

    /// @dev Executes a supply action.

    function _executeSupply(
        address underlying,
        uint256 amount,
        address from,
        address onBehalf,
        uint256 maxIterations,
        Types.Indexes256 memory indexes
    ) internal returns (Types.SupplyRepayVars memory vars) {
        vars = _accountSupply(underlying, amount, onBehalf, maxIterations, indexes);

        emit Events.Supplied(from, onBehalf, underlying, amount, vars.onPool, vars.inP2P);
    }

    /// @dev Executes a borrow action.
    function _executeBorrow(
        address underlying,
        uint256 amount,
        address onBehalf,
        address receiver,
        uint256 maxIterations,
        Types.Indexes256 memory indexes
    ) internal returns (Types.BorrowWithdrawVars memory vars) {
        vars = _accountBorrow(underlying, amount, onBehalf, maxIterations, indexes);

        emit Events.Borrowed(msg.sender, onBehalf, receiver, underlying, amount, vars.onPool, vars.inP2P);
    }

    /// @dev Executes a repay action.
    function _executeRepay(
        address underlying,
        uint256 amount,
        address repayer,
        address onBehalf,
        uint256 maxIterations,
        Types.Indexes256 memory indexes
    ) internal returns (Types.SupplyRepayVars memory vars) {
        vars = _accountRepay(underlying, amount, onBehalf, maxIterations, indexes);

        emit Events.Repaid(repayer, onBehalf, underlying, amount, vars.onPool, vars.inP2P);
    }

    /// @dev Executes a withdraw action.
    function _executeWithdraw(
        address underlying,
        uint256 amount,
        address onBehalf,
        address receiver,
        uint256 maxIterations,
        Types.Indexes256 memory indexes
    ) internal returns (Types.BorrowWithdrawVars memory vars) {
        vars = _accountWithdraw(underlying, amount, onBehalf, maxIterations, indexes);

        emit Events.Withdrawn(msg.sender, onBehalf, receiver, underlying, amount, vars.onPool, vars.inP2P);
    }

    /// @dev Executes a supply collateral action.
    function _executeSupplyCollateral(
        address underlying,
        uint256 amount,
        address from,
        address onBehalf,
        uint256 poolSupplyIndex
    ) internal {
        uint256 collateralBalance = _accountSupplyCollateral(underlying, amount, onBehalf, poolSupplyIndex);

        emit Events.CollateralSupplied(from, onBehalf, underlying, amount, collateralBalance);
    }

    /// @dev Executes a withdraw collateral action.
    function _executeWithdrawCollateral(
        address underlying,
        uint256 amount,
        address onBehalf,
        address receiver,
        uint256 poolSupplyIndex
    ) internal {
        uint256 collateralBalance = _accountWithdrawCollateral(underlying, amount, onBehalf, poolSupplyIndex);

        emit Events.CollateralWithdrawn(msg.sender, onBehalf, receiver, underlying, amount, collateralBalance);
    }

    /// @notice Given variables from a market side, calculates the amount to supply/borrow and a new on pool amount.
    /// @param amount The amount to supply/borrow.
    /// @param onPool The current user's scaled on pool balance.
    /// @param poolIndex The current pool index.
    /// @return The amount to supply/borrow and the new on pool amount.
    function _addToPool(uint256 amount, uint256 onPool, uint256 poolIndex) internal pure returns (uint256, uint256) {
        if (amount == 0) return (0, onPool);

        return (
            amount,
            onPool + amount.rayDivDown(poolIndex) // In scaled balance.
        );
    }

    /// @notice Given variables from a market side, calculates the amount to repay/withdraw, the amount left to process, and a new on pool amount.
    /// @param amount The amount to repay/withdraw.
    /// @param onPool The current user's scaled on pool balance.
    /// @param poolIndex The current pool index.
    /// @return The amount left to process, the amount to repay/withdraw, and the new on pool amount.
    function _subFromPool(uint256 amount, uint256 onPool, uint256 poolIndex)
        internal
        pure
        returns (uint256, uint256, uint256)
    {
        if (onPool == 0) return (amount, 0, onPool);

        uint256 toProcess = Math.min(onPool.rayMul(poolIndex), amount);

        return (
            amount - toProcess,
            toProcess,
            onPool.zeroFloorSub(toProcess.rayDivUp(poolIndex)) // In scaled balance.
        );
    }

    /// @notice Given variables from a market side, promotes users and calculates the amount to repay/withdraw from promote,
    ///         the amount left to process, and the number of iterations left.
    /// @param underlying The underlying address.
    /// @param amount The amount to supply/borrow.
    /// @param maxIterations The maximum number of iterations to run.
    /// @param promote The promote function.
    /// @return The amount left to process, the amount to repay/withdraw from promote, and the number of iterations left.
    function _promoteRoutine(
        address underlying,
        uint256 amount,
        uint256 maxIterations,
        function(address, uint256, uint256) returns (uint256, uint256) promote
    ) internal returns (uint256, uint256, uint256) {
        if (amount == 0) return (amount, 0, maxIterations);

        (uint256 promoted, uint256 iterationsDone) = promote(underlying, amount, maxIterations); // In underlying.

        return (amount - promoted, promoted, maxIterations - iterationsDone);
    }
}<|MERGE_RESOLUTION|>--- conflicted
+++ resolved
@@ -185,13 +185,8 @@
             revert Errors.UnauthorizedLiquidate();
         }
 
-<<<<<<< HEAD
-        if (healthFactor > Constants.MIN_LIQUIDATION_THRESHOLD) {
+        if (healthFactor >= Constants.DEFAULT_LIQUIDATION_MIN_HF) {
             address priceOracleSentinel = _addressesProvider.getPriceOracleSentinel();
-=======
-        if (healthFactor >= Constants.DEFAULT_LIQUIDATION_MIN_HF) {
-            address priceOracleSentinel = _ADDRESSES_PROVIDER.getPriceOracleSentinel();
->>>>>>> 6e03e95d
 
             if (priceOracleSentinel != address(0) && !IPriceOracleSentinel(priceOracleSentinel).isLiquidationAllowed())
             {
