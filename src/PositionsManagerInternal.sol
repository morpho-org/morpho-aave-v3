// SPDX-License-Identifier: AGPL-3.0-only
pragma solidity ^0.8.17;

import {IPriceOracleGetter} from "@aave-v3-core/interfaces/IPriceOracleGetter.sol";
import {IPriceOracleSentinel} from "@aave-v3-core/interfaces/IPriceOracleSentinel.sol";

import {Types} from "./libraries/Types.sol";
import {Events} from "./libraries/Events.sol";
import {Errors} from "./libraries/Errors.sol";
import {Constants} from "./libraries/Constants.sol";
import {MarketLib} from "./libraries/MarketLib.sol";
import {MarketBalanceLib} from "./libraries/MarketBalanceLib.sol";

import {DataTypes} from "@aave-v3-core/protocol/libraries/types/DataTypes.sol";
import {ReserveConfiguration} from "@aave-v3-core/protocol/libraries/configuration/ReserveConfiguration.sol";

import {Math} from "@morpho-utils/math/Math.sol";
import {WadRayMath} from "@morpho-utils/math/WadRayMath.sol";
import {PercentageMath} from "@morpho-utils/math/PercentageMath.sol";
import {LogarithmicBuckets} from "@morpho-data-structures/LogarithmicBuckets.sol";
import {EnumerableSet} from "@openzeppelin/contracts/utils/structs/EnumerableSet.sol";

import {MatchingEngine} from "./MatchingEngine.sol";

import {ERC20} from "@solmate/tokens/ERC20.sol";

abstract contract PositionsManagerInternal is MatchingEngine {
    using Math for uint256;
    using WadRayMath for uint256;
    using PercentageMath for uint256;
    using MarketLib for Types.Market;
    using MarketBalanceLib for Types.MarketBalances;
    using EnumerableSet for EnumerableSet.AddressSet;
    using LogarithmicBuckets for LogarithmicBuckets.BucketList;
    using ReserveConfiguration for DataTypes.ReserveConfigurationMap;

    function _validatePermission(address owner, address manager) internal view {
        if (!(owner == manager || _isManaging[owner][manager])) revert Errors.PermissionDenied();
    }

    function _validateInput(address underlying, uint256 amount, address user)
        internal
        view
        returns (Types.Market storage market)
    {
        if (user == address(0)) revert Errors.AddressIsZero();
        if (amount == 0) revert Errors.AmountIsZero();

        market = _market[underlying];
        if (!market.isCreated()) revert Errors.MarketNotCreated();
    }

    function _validateManagerInput(address underlying, uint256 amount, address onBehalf, address receiver)
        internal
        view
        returns (Types.Market storage market)
    {
        if (onBehalf == address(0)) revert Errors.AddressIsZero();

        market = _validateInput(underlying, amount, receiver);

        _validatePermission(onBehalf, msg.sender);
    }

    function _validateSupply(address underlying, uint256 amount, address user)
        internal
        view
        returns (Types.Market storage market)
    {
        market = _validateInput(underlying, amount, user);
        if (market.pauseStatuses.isSupplyPaused) revert Errors.SupplyIsPaused();
    }

    function _validateSupplyCollateral(address underlying, uint256 amount, address user)
        internal
        view
        returns (Types.Market storage market)
    {
        market = _validateInput(underlying, amount, user);
        if (market.pauseStatuses.isSupplyCollateralPaused) revert Errors.SupplyCollateralIsPaused();
    }

    function _validateBorrow(address underlying, uint256 amount, address borrower, address receiver)
        internal
        view
        returns (Types.Market storage market)
    {
        market = _validateManagerInput(underlying, amount, borrower, receiver);
        if (market.pauseStatuses.isBorrowPaused) revert Errors.BorrowIsPaused();

        DataTypes.ReserveConfigurationMap memory config = _POOL.getConfiguration(underlying);
        if (!config.getBorrowingEnabled()) revert Errors.BorrowingNotEnabled();
<<<<<<< HEAD
        if (_E_MODE_CATEGORY_ID != 0 && _E_MODE_CATEGORY_ID != config.getEModeCategory()) {
            revert Errors.InconsistentEMode();
        }

        // Aave can enable an oracle sentinel in specific circumstances which can prevent users to borrow.
        // In response, Morpho mirrors this behavior.
        address priceOracleSentinel = _ADDRESSES_PROVIDER.getPriceOracleSentinel();
        if (priceOracleSentinel != address(0) && !IPriceOracleSentinel(priceOracleSentinel).isBorrowAllowed()) {
            revert Errors.PriceOracleSentinelBorrowDisabled();
        }
=======

        uint256 eMode = _POOL.getUserEMode(address(this));
        if (eMode != 0 && eMode != config.getEModeCategory()) revert Errors.InconsistentEMode();
>>>>>>> e413d040
    }

    function _authorizeBorrow(address underlying, uint256 amount, address borrower) internal view {
        Types.LiquidityData memory values = _liquidityData(underlying, borrower, 0, amount);
        if (values.debt > values.borrowable) revert Errors.UnauthorizedBorrow();
    }

    function _validateWithdraw(address underlying, uint256 amount, address supplier, address receiver)
        internal
        view
        returns (Types.Market storage market)
    {
        market = _validateManagerInput(underlying, amount, supplier, receiver);
        if (market.pauseStatuses.isWithdrawPaused) revert Errors.WithdrawIsPaused();
    }

    function _validateWithdrawCollateral(address underlying, uint256 amount, address supplier, address receiver)
        internal
        view
        returns (Types.Market storage market)
    {
        market = _validateManagerInput(underlying, amount, supplier, receiver);
        if (market.pauseStatuses.isWithdrawCollateralPaused) revert Errors.WithdrawCollateralIsPaused();
    }

    function _authorizeWithdrawCollateral(address underlying, uint256 amount, address supplier) internal view {
        if (_getUserHealthFactor(underlying, supplier, amount) < Constants.DEFAULT_LIQUIDATION_THRESHOLD) {
            revert Errors.UnauthorizedWithdraw();
        }
    }

    function _validateRepay(address underlying, uint256 amount, address user)
        internal
        view
        returns (Types.Market storage market)
    {
        market = _validateInput(underlying, amount, user);
        if (market.pauseStatuses.isRepayPaused) revert Errors.RepayIsPaused();
    }

    function _authorizeLiquidate(address underlyingBorrowed, address underlyingCollateral, address borrower)
        internal
        view
        returns (uint256 closeFactor)
    {
        Types.Market storage borrowMarket = _market[underlyingBorrowed];
        Types.Market storage collateralMarket = _market[underlyingCollateral];

        if (!collateralMarket.isCreated() || !borrowMarket.isCreated()) {
            revert Errors.MarketNotCreated();
        }
        if (collateralMarket.pauseStatuses.isLiquidateCollateralPaused) {
            revert Errors.LiquidateCollateralIsPaused();
        }
        if (borrowMarket.pauseStatuses.isLiquidateBorrowPaused) {
            revert Errors.LiquidateBorrowIsPaused();
        }
        if (
            !_userCollaterals[borrower].contains(underlyingCollateral)
                || !_userBorrows[borrower].contains(underlyingBorrowed)
        ) {
            revert Errors.UserNotMemberOfMarket();
        }

        if (borrowMarket.pauseStatuses.isDeprecated) {
            return Constants.MAX_CLOSE_FACTOR; // Allow liquidation of the whole debt.
        } else {
            uint256 healthFactor = _getUserHealthFactor(address(0), borrower, 0);
            address priceOracleSentinel = _ADDRESSES_PROVIDER.getPriceOracleSentinel();

            if (
                priceOracleSentinel != address(0) && !IPriceOracleSentinel(priceOracleSentinel).isLiquidationAllowed()
                    && healthFactor >= Constants.MIN_LIQUIDATION_THRESHOLD
            ) {
                revert Errors.UnauthorizedLiquidate();
            } else if (healthFactor >= Constants.DEFAULT_LIQUIDATION_THRESHOLD) {
                revert Errors.UnauthorizedLiquidate();
            }

            closeFactor = healthFactor > Constants.MIN_LIQUIDATION_THRESHOLD
                ? Constants.DEFAULT_CLOSE_FACTOR
                : Constants.MAX_CLOSE_FACTOR;
        }
    }

    function _executeSupply(
        address underlying,
        uint256 amount,
        address user,
        uint256 maxLoops,
        Types.Indexes256 memory indexes
    ) internal returns (Types.SupplyRepayVars memory vars) {
        Types.Deltas storage deltas = _market[underlying].deltas;
        Types.MarketBalances storage marketBalances = _marketBalances[underlying];

        (vars.toRepay, amount) = _matchDelta(underlying, amount, indexes.borrow.poolIndex, true);

        uint256 promoted;
        (promoted, amount,) = _promoteRoutine(
            Types.PromoteVars({
                underlying: underlying,
                amount: amount,
                poolIndex: indexes.borrow.poolIndex,
                maxLoops: maxLoops,
                promote: _promoteBorrowers
            }),
            deltas.borrow
        );
        vars.toRepay += promoted;

        vars.inP2P =
            _addToP2P(vars.toRepay, marketBalances.scaledP2PSupplyBalance(user), indexes.supply.p2pIndex, deltas.supply);
        (vars.toSupply, vars.onPool) =
            _addToPool(amount, marketBalances.scaledPoolSupplyBalance(user), indexes.supply.poolIndex);

        _updateSupplierInDS(underlying, user, vars.onPool, vars.inP2P, false);

        emit Events.P2PAmountsUpdated(underlying, deltas.supply.scaledTotalP2P, deltas.borrow.scaledTotalP2P);
    }

    function _executeBorrow(
        address underlying,
        uint256 amount,
        address user,
        uint256 maxLoops,
        Types.Indexes256 memory indexes
    ) internal returns (Types.BorrowWithdrawVars memory vars) {
        Types.Market storage market = _market[underlying];
        Types.MarketBalances storage marketBalances = _marketBalances[underlying];
        Types.Deltas storage deltas = market.deltas;

        vars.onPool = marketBalances.scaledPoolBorrowBalance(user);
        vars.inP2P = marketBalances.scaledP2PBorrowBalance(user);

        (amount, vars.inP2P) = _borrowIdle(market, amount, vars.inP2P, indexes.borrow.p2pIndex);
        (vars.toWithdraw, amount) = _matchDelta(underlying, amount, indexes.supply.poolIndex, false);

        uint256 promoted;
        (promoted, amount,) = _promoteRoutine(
            Types.PromoteVars({
                underlying: underlying,
                amount: amount,
                poolIndex: indexes.supply.poolIndex,
                maxLoops: maxLoops,
                promote: _promoteSuppliers
            }),
            deltas.supply
        );
        vars.toWithdraw += promoted;

        vars.inP2P = _addToP2P(vars.toWithdraw, vars.inP2P, indexes.borrow.p2pIndex, deltas.borrow);
        (vars.toBorrow, vars.onPool) = _addToPool(amount, vars.onPool, indexes.borrow.poolIndex);

        _updateBorrowerInDS(underlying, user, vars.onPool, vars.inP2P, false);

        emit Events.P2PAmountsUpdated(underlying, deltas.supply.scaledTotalP2P, deltas.borrow.scaledTotalP2P);
    }

    function _executeRepay(
        address underlying,
        uint256 amount,
        address user,
        uint256 maxLoops,
        Types.Indexes256 memory indexes
    ) internal returns (Types.SupplyRepayVars memory vars) {
        Types.MarketBalances storage marketBalances = _marketBalances[underlying];
        Types.Deltas storage deltas = _market[underlying].deltas;

        (vars.toRepay, amount, vars.onPool) =
            _subFromPool(amount, marketBalances.scaledPoolBorrowBalance(user), indexes.borrow.poolIndex);

        vars.inP2P = marketBalances.scaledP2PBorrowBalance(user).zeroFloorSub(amount.rayDivUp(indexes.borrow.p2pIndex)); // In peer-to-peer borrow unit.

        _updateBorrowerInDS(underlying, user, vars.onPool, vars.inP2P, false);

        if (amount == 0) {
            emit Events.P2PAmountsUpdated(underlying, deltas.supply.scaledTotalP2P, deltas.borrow.scaledTotalP2P);
            return vars;
        }

        uint256 toRepayStep;
        (toRepayStep, amount) = _matchDelta(underlying, amount, indexes.borrow.poolIndex, true);
        vars.toRepay += toRepayStep;

        amount = _repayFee(underlying, amount, indexes);

        (toRepayStep, amount, maxLoops) = _promoteRoutine(
            Types.PromoteVars({
                underlying: underlying,
                amount: amount,
                poolIndex: indexes.borrow.poolIndex,
                maxLoops: maxLoops,
                promote: _promoteBorrowers
            }),
            deltas.borrow
        );
        vars.toRepay += toRepayStep;

        vars.toSupply = _demoteRoutine(underlying, amount, maxLoops, indexes, _demoteSuppliers, deltas, false);
        vars.toSupply = _handleSupplyCap(underlying, vars.toSupply);

        emit Events.P2PAmountsUpdated(underlying, deltas.supply.scaledTotalP2P, deltas.borrow.scaledTotalP2P);
    }

    function _executeWithdraw(
        address underlying,
        uint256 amount,
        address user,
        uint256 maxLoops,
        Types.Indexes256 memory indexes
    ) internal returns (Types.BorrowWithdrawVars memory vars) {
        Types.Market storage market = _market[underlying];
        Types.MarketBalances storage marketBalances = _marketBalances[underlying];
        Types.Deltas storage deltas = market.deltas;

        (vars.toWithdraw, amount, vars.onPool) =
            _subFromPool(amount, marketBalances.scaledPoolSupplyBalance(user), indexes.supply.poolIndex);

        vars.inP2P = marketBalances.scaledP2PSupplyBalance(user).zeroFloorSub(amount.rayDivUp(indexes.supply.p2pIndex)); // In peer-to-peer supply unit.

        amount = _withdrawIdle(market, amount);

        _updateSupplierInDS(underlying, user, vars.onPool, vars.inP2P, false);

        if (amount == 0) {
            emit Events.P2PAmountsUpdated(underlying, deltas.supply.scaledTotalP2P, deltas.borrow.scaledTotalP2P);
            return vars;
        }

        uint256 toWithdrawStep;
        (toWithdrawStep, amount) = _matchDelta(underlying, amount, indexes.supply.poolIndex, false);
        vars.toWithdraw += toWithdrawStep;

        (toWithdrawStep, amount, maxLoops) = _promoteRoutine(
            Types.PromoteVars({
                underlying: underlying,
                amount: amount,
                poolIndex: indexes.supply.poolIndex,
                maxLoops: maxLoops,
                promote: _promoteSuppliers
            }),
            deltas.supply
        );
        vars.toWithdraw += toWithdrawStep;

        vars.toBorrow = _demoteRoutine(underlying, amount, maxLoops, indexes, _demoteBorrowers, deltas, true);

        emit Events.P2PAmountsUpdated(underlying, deltas.supply.scaledTotalP2P, deltas.borrow.scaledTotalP2P);
    }

    /// @notice Given variables from a market side, calculates the amount to supply/borrow and a new on pool amount.
    /// @param amount The amount to supply/borrow.
    /// @param onPool The current user's scaled on pool balance.
    /// @param poolIndex The current pool index.
    /// @return The amount to supply/borrow and the new on pool amount.
    function _addToPool(uint256 amount, uint256 onPool, uint256 poolIndex) internal pure returns (uint256, uint256) {
        if (amount == 0) return (0, onPool);

        return (
            amount,
            onPool + amount.rayDivDown(poolIndex) // In scaled balance.
        );
    }

    /// @notice Given variables from a market side, calculates the amount to repay/withdraw, the amount left to process, and a new on pool amount.
    /// @param amount The amount to repay/withdraw.
    /// @param onPool The current user's scaled on pool balance.
    /// @param poolIndex The current pool index.
    /// @return The amount to repay/withdraw, the amount left to process, and the new on pool amount.
    function _subFromPool(uint256 amount, uint256 onPool, uint256 poolIndex)
        internal
        pure
        returns (uint256, uint256, uint256)
    {
        if (onPool == 0) return (0, amount, onPool);

        uint256 toProcess = Math.min(onPool.rayMul(poolIndex), amount);

        return (
            toProcess,
            amount - toProcess,
            onPool.zeroFloorSub(toProcess.rayDivUp(poolIndex)) // In scaled balance.
        );
    }

    /// @notice Given variables from a market side, promotes users and calculates the amount to repay/withdraw from promote,
    ///         the amount left to process, and the number of loops left. Updates the market side delta accordingly.
    /// @param vars The variables for promotion.
    /// @param promotedDelta The market side delta to update.
    /// @return The amount to repay/withdraw from promote, the amount left to process, and the number of loops left.
    function _promoteRoutine(Types.PromoteVars memory vars, Types.MarketSideDelta storage promotedDelta)
        internal
        returns (uint256, uint256, uint256)
    {
        if (vars.amount == 0 || _market[vars.underlying].pauseStatuses.isP2PDisabled) {
            return (0, vars.amount, vars.maxLoops);
        }

        (uint256 promoted, uint256 loopsDone) = vars.promote(vars.underlying, vars.amount, vars.maxLoops); // In underlying.

        promotedDelta.scaledTotalP2P += promoted.rayDiv(vars.poolIndex);

        return (promoted, vars.amount - promoted, vars.maxLoops - loopsDone);
    }

    /// @notice Given variables from a market side, demotes users and calculates the amount to supply/borrow from demote.
    ///         Updates the market side delta accordingly.
    /// @param underlying The underlying address.
    /// @param amount The amount to supply/borrow.
    /// @param maxLoops The maximum number of loops to run.
    /// @param indexes The current indexes.
    /// @param demote The demote function.
    /// @param deltas The market side deltas to update.
    /// @param borrow Whether the market side is borrow.
    /// @return toProcess The amount to supply/borrow from demote.
    function _demoteRoutine(
        address underlying,
        uint256 amount,
        uint256 maxLoops,
        Types.Indexes256 memory indexes,
        function(address, uint256, uint256) returns (uint256) demote,
        Types.Deltas storage deltas,
        bool borrow
    ) internal returns (uint256) {
        if (amount == 0) return 0;

        uint256 demoted = demote(underlying, amount, maxLoops);

        Types.MarketSideIndexes256 memory demotedIndexes = borrow ? indexes.borrow : indexes.supply;
        Types.MarketSideIndexes256 memory counterIndexes = borrow ? indexes.supply : indexes.borrow;
        Types.MarketSideDelta storage demotedDelta = borrow ? deltas.borrow : deltas.supply;
        Types.MarketSideDelta storage counterDelta = borrow ? deltas.supply : deltas.borrow;

        // Increase the peer-to-peer supply delta.
        if (demoted < amount) {
            uint256 newScaledDeltaPool =
                demotedDelta.scaledDeltaPool + (amount - demoted).rayDiv(demotedIndexes.poolIndex);

            demotedDelta.scaledDeltaPool = newScaledDeltaPool;

            if (borrow) emit Events.P2PBorrowDeltaUpdated(underlying, newScaledDeltaPool);
            else emit Events.P2PSupplyDeltaUpdated(underlying, newScaledDeltaPool);
        }

        // zeroFloorSub the last decimal might flip.
        demotedDelta.scaledTotalP2P = demotedDelta.scaledTotalP2P.zeroFloorSub(demoted.rayDiv(demotedIndexes.p2pIndex));
        counterDelta.scaledTotalP2P = counterDelta.scaledTotalP2P.zeroFloorSub(amount.rayDiv(counterIndexes.p2pIndex));

        return amount;
    }

    /// @notice Given variables from a market side, matches the delta and calculates the amount to supply/borrow from delta.
    ///         Updates the market side delta accordingly.
    /// @param underlying The underlying address.
    /// @param amount The amount to supply/borrow.
    /// @param poolIndex The current pool index.
    /// @param borrow Whether the market side is borrow.
    /// @return The amount to repay/withdraw and the amount left to process.
    function _matchDelta(address underlying, uint256 amount, uint256 poolIndex, bool borrow)
        internal
        returns (uint256, uint256)
    {
        Types.MarketSideDelta storage sideDelta =
            borrow ? _market[underlying].deltas.borrow : _market[underlying].deltas.supply;

        uint256 scaledDeltaPool = sideDelta.scaledDeltaPool;
        if (scaledDeltaPool == 0) return (0, amount);

        uint256 matchedDelta = Math.min(scaledDeltaPool.rayMulUp(poolIndex), amount); // In underlying.
        uint256 newScaledDeltaPool = scaledDeltaPool.zeroFloorSub(matchedDelta.rayDivDown(poolIndex));

        sideDelta.scaledDeltaPool = newScaledDeltaPool;

        if (borrow) emit Events.P2PBorrowDeltaUpdated(underlying, newScaledDeltaPool);
        else emit Events.P2PSupplyDeltaUpdated(underlying, newScaledDeltaPool);

        return (matchedDelta, amount - matchedDelta);
    }

    /// @notice Updates the delta and peer-to-peer amounts for a repay or withdraw after a promotion.
    /// @param toProcess The amount to repay/withdraw.
    /// @param p2pIndex The current peer-to-peer index.
    /// @param inP2P The amount in peer-to-peer.
    /// @param marketSideDelta The market side delta to update.
    /// @return The new amount in peer-to-peer.
    function _addToP2P(
        uint256 toProcess,
        uint256 inP2P,
        uint256 p2pIndex,
        Types.MarketSideDelta storage marketSideDelta
    ) internal returns (uint256) {
        if (toProcess == 0) return inP2P;

        uint256 toProcessP2P = toProcess.rayDivDown(p2pIndex);
        marketSideDelta.scaledTotalP2P += toProcessP2P;

        return inP2P + toProcessP2P;
    }

    /// @notice Calculates a new amount accounting for any fee required to be deducted by the delta.
    /// @param underlying The underlying address.
    /// @param amount The amount to repay/withdraw.
    /// @param indexes The current indexes.
    /// @return The new amount left to process.
    function _repayFee(address underlying, uint256 amount, Types.Indexes256 memory indexes)
        internal
        returns (uint256)
    {
        if (amount == 0) return 0;

        Types.Deltas storage deltas = _market[underlying].deltas;
        // Fee = (borrow.totalScaledP2P - borrow.delta) - (supply.totalScaledP2P - supply.delta).
        // No need to subtract borrow.delta as it is zero.
        uint256 feeToRepay = Math.zeroFloorSub(
            deltas.borrow.scaledTotalP2P.rayMul(indexes.borrow.p2pIndex),
            deltas.supply.scaledTotalP2P.rayMul(indexes.supply.p2pIndex).zeroFloorSub(
                deltas.supply.scaledDeltaPool.rayMul(indexes.supply.poolIndex)
            )
        );

        if (feeToRepay == 0) return amount;

        feeToRepay = Math.min(feeToRepay, amount);
        deltas.borrow.scaledTotalP2P =
            deltas.borrow.scaledTotalP2P.zeroFloorSub(feeToRepay.rayDivDown(indexes.borrow.p2pIndex));

        return amount - feeToRepay;
    }

    /// @notice Adds to idle supply if the supply cap is reached in a breaking repay, and returns a new toSupply amount.
    /// @param underlying The underlying address.
    /// @param amount The amount to repay. (by supplying on pool)
    /// @return toSupply The new amount to supply.
    function _handleSupplyCap(address underlying, uint256 amount) internal returns (uint256 toSupply) {
        DataTypes.ReserveConfigurationMap memory config = _POOL.getConfiguration(underlying);
        uint256 supplyCap = config.getSupplyCap() * (10 ** config.getDecimals());
        if (supplyCap == 0) return amount;

        Types.Market storage market = _market[underlying];
        uint256 totalSupply = ERC20(market.aToken).totalSupply();
        if (totalSupply + amount > supplyCap) {
            toSupply = supplyCap - totalSupply;
            market.idleSupply += amount - toSupply;
        } else {
            toSupply = amount;
        }
    }

    /// @notice Withdraws idle supply.
    /// @param market The market storage.
    /// @param amount The amount to withdraw.
    /// @return The amount left to process.
    function _withdrawIdle(Types.Market storage market, uint256 amount) internal returns (uint256) {
        if (amount == 0) return 0;

        uint256 idleSupply = market.idleSupply;
        if (idleSupply == 0) return amount;

        uint256 matchedIdle = Math.min(idleSupply, amount); // In underlying.
        market.idleSupply = idleSupply.zeroFloorSub(matchedIdle);

        return amount - matchedIdle;
    }

    /// @notice Borrows idle supply and returns an updated peer-to-peer balance.
    /// @param market The market storage.
    /// @param amount The amount to borrow.
    /// @param inP2P The user's amount in peer-to-peer.
    /// @param p2pBorrowIndex The current peer-to-peer borrow index.
    /// @return The amount left to process, and the updated peer-to-peer amount of the user.
    function _borrowIdle(Types.Market storage market, uint256 amount, uint256 inP2P, uint256 p2pBorrowIndex)
        internal
        returns (uint256, uint256)
    {
        uint256 idleSupply = market.idleSupply;
        if (idleSupply == 0) return (amount, inP2P);

        uint256 matchedIdle = Math.min(idleSupply, amount); // In underlying.
        market.idleSupply = idleSupply.zeroFloorSub(matchedIdle);

        return (amount - matchedIdle, inP2P + matchedIdle.rayDivDown(p2pBorrowIndex));
    }
}<|MERGE_RESOLUTION|>--- conflicted
+++ resolved
@@ -90,22 +90,9 @@
 
         DataTypes.ReserveConfigurationMap memory config = _POOL.getConfiguration(underlying);
         if (!config.getBorrowingEnabled()) revert Errors.BorrowingNotEnabled();
-<<<<<<< HEAD
         if (_E_MODE_CATEGORY_ID != 0 && _E_MODE_CATEGORY_ID != config.getEModeCategory()) {
             revert Errors.InconsistentEMode();
         }
-
-        // Aave can enable an oracle sentinel in specific circumstances which can prevent users to borrow.
-        // In response, Morpho mirrors this behavior.
-        address priceOracleSentinel = _ADDRESSES_PROVIDER.getPriceOracleSentinel();
-        if (priceOracleSentinel != address(0) && !IPriceOracleSentinel(priceOracleSentinel).isBorrowAllowed()) {
-            revert Errors.PriceOracleSentinelBorrowDisabled();
-        }
-=======
-
-        uint256 eMode = _POOL.getUserEMode(address(this));
-        if (eMode != 0 && eMode != config.getEModeCategory()) revert Errors.InconsistentEMode();
->>>>>>> e413d040
     }
 
     function _authorizeBorrow(address underlying, uint256 amount, address borrower) internal view {
