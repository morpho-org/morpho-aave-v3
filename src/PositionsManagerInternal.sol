// SPDX-License-Identifier: AGPL-3.0-only
pragma solidity ^0.8.17;

import {IPriceOracleSentinel} from "@aave-v3-core/interfaces/IPriceOracleSentinel.sol";

import {Types} from "./libraries/Types.sol";
import {Events} from "./libraries/Events.sol";
import {Errors} from "./libraries/Errors.sol";
import {Constants} from "./libraries/Constants.sol";
import {MarketLib} from "./libraries/MarketLib.sol";
import {DeltasLib} from "./libraries/DeltasLib.sol";
import {MarketSideDeltaLib} from "./libraries/MarketSideDeltaLib.sol";
import {MarketBalanceLib} from "./libraries/MarketBalanceLib.sol";

import {DataTypes} from "@aave-v3-core/protocol/libraries/types/DataTypes.sol";
import {ReserveConfiguration} from "@aave-v3-core/protocol/libraries/configuration/ReserveConfiguration.sol";

import {Math} from "@morpho-utils/math/Math.sol";
import {WadRayMath} from "@morpho-utils/math/WadRayMath.sol";
import {PercentageMath} from "@morpho-utils/math/PercentageMath.sol";

import {LogarithmicBuckets} from "@morpho-data-structures/LogarithmicBuckets.sol";
import {EnumerableSet} from "@openzeppelin/contracts/utils/structs/EnumerableSet.sol";

import {MatchingEngine} from "./MatchingEngine.sol";

import {ERC20} from "@solmate/tokens/ERC20.sol";

abstract contract PositionsManagerInternal is MatchingEngine {
    using Math for uint256;
    using WadRayMath for uint256;
    using PercentageMath for uint256;
    using MarketLib for Types.Market;
    using DeltasLib for Types.Deltas;
    using MarketSideDeltaLib for Types.MarketSideDelta;
    using MarketBalanceLib for Types.MarketBalances;
    using EnumerableSet for EnumerableSet.AddressSet;
    using LogarithmicBuckets for LogarithmicBuckets.BucketList;
    using ReserveConfiguration for DataTypes.ReserveConfigurationMap;

    /// @dev Validates the manager's permission.
    function _validatePermission(address delegator, address manager) internal view {
        if (!(delegator == manager || _isManaging[delegator][manager])) revert Errors.PermissionDenied();
    }

    /// @dev Validates the input.
    function _validateInput(address underlying, uint256 amount, address user)
        internal
        view
        returns (Types.Market storage market)
    {
        if (user == address(0)) revert Errors.AddressIsZero();
        if (amount == 0) revert Errors.AmountIsZero();

        market = _market[underlying];
        if (!market.isCreated()) revert Errors.MarketNotCreated();
    }

    /// @dev Validates the manager's permission and the input.
    function _validateManagerInput(address underlying, uint256 amount, address onBehalf, address receiver)
        internal
        view
        returns (Types.Market storage market)
    {
        if (onBehalf == address(0)) revert Errors.AddressIsZero();

        market = _validateInput(underlying, amount, receiver);

        _validatePermission(onBehalf, msg.sender);
    }

    /// @dev Validates a supply action.
    function _validateSupply(address underlying, uint256 amount, address user)
        internal
        view
        returns (Types.Market storage market)
    {
        market = _validateInput(underlying, amount, user);
        if (market.isSupplyPaused()) revert Errors.SupplyIsPaused();
    }

    /// @dev Validates a supply collateral action.
    function _validateSupplyCollateral(address underlying, uint256 amount, address user)
        internal
        view
        returns (Types.Market storage market)
    {
        market = _validateInput(underlying, amount, user);
        if (market.isSupplyCollateralPaused()) revert Errors.SupplyCollateralIsPaused();
    }

    /// @dev Validates a borrow action.
    function _validateBorrow(address underlying, uint256 amount, address borrower, address receiver)
        internal
        view
        returns (Types.Market storage market)
    {
        market = _validateManagerInput(underlying, amount, borrower, receiver);
        if (market.isBorrowPaused()) revert Errors.BorrowIsPaused();

        DataTypes.ReserveConfigurationMap memory config = _POOL.getConfiguration(underlying);
        if (!config.getBorrowingEnabled()) revert Errors.BorrowingNotEnabled();
        if (_E_MODE_CATEGORY_ID != 0 && _E_MODE_CATEGORY_ID != config.getEModeCategory()) {
            revert Errors.InconsistentEMode();
        }
    }

    /// @dev Authorizes a borrow action.
    function _authorizeBorrow(address underlying, uint256 amount, address borrower) internal view {
        Types.LiquidityData memory values = _liquidityData(underlying, borrower, 0, amount);
        if (values.debt > values.borrowable) revert Errors.UnauthorizedBorrow();
    }

    /// @dev Validates a repay action.
    function _validateRepay(address underlying, uint256 amount, address user)
        internal
        view
        returns (Types.Market storage market)
    {
        market = _validateInput(underlying, amount, user);
        if (market.isRepayPaused()) revert Errors.RepayIsPaused();
    }

    /// @dev Validates a withdraw action.
    function _validateWithdraw(address underlying, uint256 amount, address supplier, address receiver)
        internal
        view
        returns (Types.Market storage market)
    {
        market = _validateManagerInput(underlying, amount, supplier, receiver);
        if (market.isWithdrawPaused()) revert Errors.WithdrawIsPaused();
    }

    /// @dev Validates a withdraw collateral action.
    function _validateWithdrawCollateral(address underlying, uint256 amount, address supplier, address receiver)
        internal
        view
        returns (Types.Market storage market)
    {
        market = _validateManagerInput(underlying, amount, supplier, receiver);
        if (market.isWithdrawCollateralPaused()) revert Errors.WithdrawCollateralIsPaused();
    }

    /// @dev Authorizes a withdraw collateral action.
    function _authorizeWithdrawCollateral(address underlying, uint256 amount, address supplier) internal view {
        if (_getUserHealthFactor(underlying, supplier, amount) < Constants.DEFAULT_LIQUIDATION_THRESHOLD) {
            revert Errors.UnauthorizedWithdraw();
        }
    }

    /// @dev Authorizes a liquidate action.
    function _authorizeLiquidate(address underlyingBorrowed, address underlyingCollateral, address borrower)
        internal
        view
        returns (uint256)
    {
        Types.Market storage borrowMarket = _market[underlyingBorrowed];
        Types.Market storage collateralMarket = _market[underlyingCollateral];

        if (!collateralMarket.isCreated() || !borrowMarket.isCreated()) revert Errors.MarketNotCreated();

        if (collateralMarket.isLiquidateCollateralPaused()) revert Errors.LiquidateCollateralIsPaused();
        if (borrowMarket.isLiquidateBorrowPaused()) revert Errors.LiquidateBorrowIsPaused();

        if (borrowMarket.isDeprecated()) return Constants.MAX_CLOSE_FACTOR; // Allow liquidation of the whole debt.

        uint256 healthFactor = _getUserHealthFactor(address(0), borrower, 0);
        if (healthFactor >= Constants.DEFAULT_LIQUIDATION_THRESHOLD) {
            revert Errors.UnauthorizedLiquidate();
        }

        if (healthFactor >= Constants.MIN_LIQUIDATION_THRESHOLD) {
            address priceOracleSentinel = _ADDRESSES_PROVIDER.getPriceOracleSentinel();

            if (priceOracleSentinel != address(0) && !IPriceOracleSentinel(priceOracleSentinel).isLiquidationAllowed())
            {
                revert Errors.UnauthorizedLiquidate();
            }

            return Constants.DEFAULT_CLOSE_FACTOR;
        }

        return Constants.MAX_CLOSE_FACTOR;
    }

    /// @dev Performs the accounting of a supply action.
    function _accountSupply(
        address underlying,
        uint256 amount,
        address onBehalf,
        uint256 maxLoops,
        Types.Indexes256 memory indexes
    ) internal returns (Types.SupplyRepayVars memory vars) {
        Types.Deltas storage deltas = _market[underlying].deltas;
        Types.MarketBalances storage marketBalances = _marketBalances[underlying];
        vars.onPool = marketBalances.scaledPoolSupplyBalance(onBehalf);
        vars.inP2P = marketBalances.scaledP2PSupplyBalance(onBehalf);

        /// Peer-to-peer supply ///

        // Decrease the peer-to-peer borrow delta.
        (vars.toRepay, amount) = deltas.borrow.decrease(underlying, amount, indexes.borrow.poolIndex, true);

        // Promote pool borrowers.
        uint256 promoted;
        (promoted, amount,) = _promoteRoutine(underlying, amount, maxLoops, _promoteBorrowers);
        vars.toRepay += promoted;

        // Update the peer-to-peer totals.
        vars.inP2P += deltas.increaseP2P(underlying, promoted, vars.toRepay, indexes, true);

        /// Pool supply ///

        // Supply on pool.
        (vars.toSupply, vars.onPool) = _addToPool(amount, vars.onPool, indexes.supply.poolIndex);

        _updateSupplierInDS(underlying, onBehalf, vars.onPool, vars.inP2P, false);
    }

    /// @dev Performs the accounting of a borrow action.
    function _accountBorrow(
        address underlying,
        uint256 amount,
        address borrower,
        uint256 maxLoops,
        Types.Indexes256 memory indexes
    ) internal returns (Types.BorrowWithdrawVars memory vars) {
        Types.Market storage market = _market[underlying];
        Types.MarketBalances storage marketBalances = _marketBalances[underlying];
        vars.onPool = marketBalances.scaledPoolBorrowBalance(borrower);
        vars.inP2P = marketBalances.scaledP2PBorrowBalance(borrower);

        /// Peer-to-peer borrow ///

        // Decrease the peer-to-peer idle supply.
        (amount, vars.inP2P) = market.borrowIdle(underlying, amount, vars.inP2P, indexes.borrow.p2pIndex);

        // Decrease the peer-to-peer supply delta.
        (vars.toWithdraw, amount) = market.deltas.supply.decrease(underlying, amount, indexes.supply.poolIndex, false);

        // Promote pool suppliers.
        uint256 promoted;
        (promoted, amount,) = _promoteRoutine(underlying, amount, maxLoops, _promoteSuppliers);
        vars.toWithdraw += promoted;

        // Update the peer-to-peer totals.
        vars.inP2P += market.deltas.increaseP2P(underlying, promoted, vars.toWithdraw, indexes, false);

        /// Pool borrow ///

        // Borrow on pool.
        (vars.toBorrow, vars.onPool) = _addToPool(amount, vars.onPool, indexes.borrow.poolIndex);

        _updateBorrowerInDS(underlying, borrower, vars.onPool, vars.inP2P, false);
<<<<<<< HEAD

        emit Events.Borrowed(borrower, receiver, underlying, amount, vars.onPool, vars.inP2P);
=======
>>>>>>> ae9ad693
    }

    /// @dev Performs the accounting of a repay action.
    function _accountRepay(
        address underlying,
        uint256 amount,
        address onBehalf,
        uint256 maxLoops,
        Types.Indexes256 memory indexes
    ) internal returns (Types.SupplyRepayVars memory vars) {
        Types.MarketBalances storage marketBalances = _marketBalances[underlying];
        vars.onPool = marketBalances.scaledPoolBorrowBalance(onBehalf);
        vars.inP2P = marketBalances.scaledP2PBorrowBalance(onBehalf);

        /// Pool repay ///

        // Repay borrow on pool.
        (vars.toRepay, amount, vars.onPool) = _subFromPool(amount, vars.onPool, indexes.borrow.poolIndex);

        // Repay borrow peer-to-peer.
        vars.inP2P = vars.inP2P.zeroFloorSub(amount.rayDivUp(indexes.borrow.p2pIndex)); // In peer-to-peer borrow unit.

        _updateBorrowerInDS(underlying, onBehalf, vars.onPool, vars.inP2P, false);

        if (amount == 0) {
            emit Events.Repaid(repayer, onBehalf, underlying, amount, vars.onPool, vars.inP2P);

            return vars;
        }

        Types.Market storage market = _market[underlying];

        // Decrease the peer-to-peer borrow delta.
        uint256 toRepayStep;
        (toRepayStep, amount) = market.deltas.borrow.decrease(underlying, amount, indexes.borrow.poolIndex, true);
        vars.toRepay += toRepayStep;

        // Repay the fee.
        amount = market.deltas.repayFee(amount, indexes);

        /// Transfer repay ///

        // Promote pool borrowers.
        (toRepayStep, vars.toSupply, maxLoops) = _promoteRoutine(underlying, amount, maxLoops, _promoteBorrowers);
        vars.toRepay += toRepayStep;

        /// Breaking repay ///

        // Demote peer-to-peer suppliers.
        uint256 demoted = _demoteSuppliers(underlying, vars.toSupply, maxLoops);

        // Increase the peer-to-peer supply delta.
        market.deltas.supply.increase(underlying, vars.toSupply - demoted, indexes.supply, false);

        // Update the peer-to-peer totals.
        market.deltas.decreaseP2P(underlying, demoted, vars.toSupply, indexes, false);

        // Handle the supply cap.
        vars.toSupply = market.supplyIdle(underlying, vars.toSupply, _POOL.getConfiguration(underlying));
    }

    /// @dev Performs the accounting of a withdraw action.
    function _accountWithdraw(
        address underlying,
        uint256 amount,
        address supplier,
        uint256 maxLoops,
        Types.Indexes256 memory indexes
    ) internal returns (Types.BorrowWithdrawVars memory vars) {
        Types.MarketBalances storage marketBalances = _marketBalances[underlying];
        vars.onPool = marketBalances.scaledPoolSupplyBalance(supplier);
        vars.inP2P = marketBalances.scaledP2PSupplyBalance(supplier);

        /// Pool withdraw ///

        // Withdraw supply on pool.
        (vars.toWithdraw, amount, vars.onPool) = _subFromPool(amount, vars.onPool, indexes.supply.poolIndex);

        Types.Market storage market = _market[underlying];

        // Withdraw idle supply.
        amount = market.withdrawIdle(underlying, amount);

        // Withdraw supply peer-to-peer.
        vars.inP2P = vars.inP2P.zeroFloorSub(amount.rayDivUp(indexes.supply.p2pIndex)); // In peer-to-peer supply unit.

        _updateSupplierInDS(underlying, supplier, vars.onPool, vars.inP2P, false);

        if (amount == 0) {
            emit Events.Withdrawn(supplier, receiver, underlying, amount, vars.onPool, vars.inP2P);

            return vars;
        }

        // Decrease the peer-to-peer supply delta.
        uint256 toWithdrawStep;
        (toWithdrawStep, amount) = market.deltas.supply.decrease(underlying, amount, indexes.supply.poolIndex, false);
        vars.toWithdraw += toWithdrawStep;

        /// Transfer withdraw ///

        // Promote pool suppliers.
        (toWithdrawStep, vars.toBorrow, maxLoops) = _promoteRoutine(underlying, amount, maxLoops, _promoteSuppliers);
        vars.toWithdraw += toWithdrawStep;

        /// Breaking withdraw ///

        // Demote peer-to-peer borrowers.
        uint256 demoted = _demoteBorrowers(underlying, vars.toBorrow, maxLoops);

        // Increase the peer-to-peer borrow delta.
        market.deltas.borrow.increase(underlying, vars.toBorrow - demoted, indexes.borrow, true);

        // Update the peer-to-peer totals.
        market.deltas.decreaseP2P(underlying, demoted, vars.toBorrow, indexes, true);
    }

    /// @dev Performs the accounting of a supply action.
    function _accountSupplyCollateral(address underlying, uint256 amount, address onBehalf, uint256 poolSupplyIndex)
        internal
        returns (uint256 collateralBalance)
    {
        Types.MarketBalances storage marketBalances = _marketBalances[underlying];

        collateralBalance = marketBalances.collateral[onBehalf] + amount.rayDivDown(poolSupplyIndex);
        marketBalances.collateral[onBehalf] = collateralBalance;

        _userCollaterals[onBehalf].add(underlying);
    }

    /// @dev Performs the accounting of a withdraw collateral action.
    function _accountWithdrawCollateral(address underlying, uint256 amount, address onBehalf, uint256 poolSupplyIndex)
        internal
        returns (uint256 collateralBalance)
    {
        Types.MarketBalances storage marketBalances = _marketBalances[underlying];

        collateralBalance = marketBalances.collateral[onBehalf].zeroFloorSub(amount.rayDivUp(poolSupplyIndex));
        marketBalances.collateral[onBehalf] = collateralBalance;

        if (collateralBalance == 0) _userCollaterals[onBehalf].remove(underlying);
    }

    /// @dev Executes a supply action.
    function _executeSupply(
        address underlying,
        uint256 amount,
        address from,
        address onBehalf,
        uint256 maxLoops,
        Types.Indexes256 memory indexes
    ) internal returns (Types.SupplyRepayVars memory vars) {
        vars = _accountSupply(underlying, amount, onBehalf, maxLoops, indexes);

        emit Events.Supplied(from, onBehalf, underlying, amount, vars.onPool, vars.inP2P);
    }

    /// @dev Executes a borrow action.
    function _executeBorrow(
        address underlying,
        uint256 amount,
        address onBehalf,
        address receiver,
        uint256 maxLoops,
        Types.Indexes256 memory indexes
    ) internal returns (Types.BorrowWithdrawVars memory vars) {
        vars = _accountBorrow(underlying, amount, onBehalf, maxLoops, indexes);

        emit Events.Borrowed(msg.sender, onBehalf, receiver, underlying, amount, vars.onPool, vars.inP2P);
    }

    /// @dev Executes a repay action.
    function _executeRepay(
        address underlying,
        uint256 amount,
        address repayer,
        address onBehalf,
        uint256 maxLoops,
        Types.Indexes256 memory indexes
    ) internal returns (Types.SupplyRepayVars memory vars) {
        vars = _accountRepay(underlying, amount, onBehalf, maxLoops, indexes);

        emit Events.Repaid(repayer, onBehalf, underlying, amount, vars.onPool, vars.inP2P);
    }

    /// @dev Executes a withdraw action.
    function _executeWithdraw(
        address underlying,
        uint256 amount,
        address onBehalf,
        address receiver,
        uint256 maxLoops,
        Types.Indexes256 memory indexes
    ) internal returns (Types.BorrowWithdrawVars memory vars) {
        vars = _accountWithdraw(underlying, amount, onBehalf, maxLoops, indexes);

        emit Events.Withdrawn(msg.sender, onBehalf, receiver, underlying, amount, vars.onPool, vars.inP2P);
    }

    /// @dev Executes a supply collateral action.
    function _executeSupplyCollateral(
        address underlying,
        uint256 amount,
        address from,
        address onBehalf,
        uint256 poolSupplyIndex
    ) internal {
        uint256 collateralBalance = _accountSupplyCollateral(underlying, amount, onBehalf, poolSupplyIndex);

        emit Events.CollateralSupplied(from, onBehalf, underlying, amount, collateralBalance);
    }

    /// @dev Executes a withdraw collateral action.
    function _executeWithdrawCollateral(
        address underlying,
        uint256 amount,
        address onBehalf,
        address receiver,
        uint256 poolSupplyIndex
    ) internal {
        uint256 collateralBalance = _accountWithdrawCollateral(underlying, amount, onBehalf, poolSupplyIndex);

        emit Events.CollateralWithdrawn(msg.sender, onBehalf, receiver, underlying, amount, collateralBalance);
    }

    /// @notice Given variables from a market side, calculates the amount to supply/borrow and a new on pool amount.
    /// @param amount The amount to supply/borrow.
    /// @param onPool The current user's scaled on pool balance.
    /// @param poolIndex The current pool index.
    /// @return The amount to supply/borrow and the new on pool amount.
    function _addToPool(uint256 amount, uint256 onPool, uint256 poolIndex) internal pure returns (uint256, uint256) {
        if (amount == 0) return (0, onPool);

        return (
            amount,
            onPool + amount.rayDivDown(poolIndex) // In scaled balance.
        );
    }

    /// @notice Given variables from a market side, calculates the amount to repay/withdraw, the amount left to process, and a new on pool amount.
    /// @param amount The amount to repay/withdraw.
    /// @param onPool The current user's scaled on pool balance.
    /// @param poolIndex The current pool index.
    /// @return The amount to repay/withdraw, the amount left to process, and the new on pool amount.
    function _subFromPool(uint256 amount, uint256 onPool, uint256 poolIndex)
        internal
        pure
        returns (uint256, uint256, uint256)
    {
        if (onPool == 0) return (0, amount, onPool);

        uint256 toProcess = Math.min(onPool.rayMul(poolIndex), amount);

        return (
            toProcess,
            amount - toProcess,
            onPool.zeroFloorSub(toProcess.rayDivUp(poolIndex)) // In scaled balance.
        );
    }

    /// @notice Given variables from a market side, promotes users and calculates the amount to repay/withdraw from promote,
    ///         the amount left to process, and the number of loops left.
    /// @param underlying The underlying address.
    /// @param amount The amount to supply/borrow.
    /// @param maxLoops The maximum number of loops to run.
    /// @param promote The promote function.
    /// @return The amount to repay/withdraw from promote, the amount left to process, and the number of loops left.
    function _promoteRoutine(
        address underlying,
        uint256 amount,
        uint256 maxLoops,
        function(address, uint256, uint256) returns (uint256, uint256) promote
    ) internal returns (uint256, uint256, uint256) {
        if (amount == 0 || _market[underlying].isP2PDisabled()) {
            return (0, amount, maxLoops);
        }

        (uint256 promoted, uint256 loopsDone) = promote(underlying, amount, maxLoops); // In underlying.

        return (promoted, amount - promoted, maxLoops - loopsDone);
    }
}<|MERGE_RESOLUTION|>--- conflicted
+++ resolved
@@ -252,11 +252,6 @@
         (vars.toBorrow, vars.onPool) = _addToPool(amount, vars.onPool, indexes.borrow.poolIndex);
 
         _updateBorrowerInDS(underlying, borrower, vars.onPool, vars.inP2P, false);
-<<<<<<< HEAD
-
-        emit Events.Borrowed(borrower, receiver, underlying, amount, vars.onPool, vars.inP2P);
-=======
->>>>>>> ae9ad693
     }
 
     /// @dev Performs the accounting of a repay action.
@@ -281,11 +276,7 @@
 
         _updateBorrowerInDS(underlying, onBehalf, vars.onPool, vars.inP2P, false);
 
-        if (amount == 0) {
-            emit Events.Repaid(repayer, onBehalf, underlying, amount, vars.onPool, vars.inP2P);
-
-            return vars;
-        }
+        if (amount == 0) return vars;
 
         Types.Market storage market = _market[underlying];
 
@@ -345,11 +336,7 @@
 
         _updateSupplierInDS(underlying, supplier, vars.onPool, vars.inP2P, false);
 
-        if (amount == 0) {
-            emit Events.Withdrawn(supplier, receiver, underlying, amount, vars.onPool, vars.inP2P);
-
-            return vars;
-        }
+        if (amount == 0) return vars;
 
         // Decrease the peer-to-peer supply delta.
         uint256 toWithdrawStep;
