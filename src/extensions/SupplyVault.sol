// SPDX-License-Identifier: AGPL-3.0-only
pragma solidity ^0.8.17;

import {IMorpho} from "src/interfaces/IMorpho.sol";
import {ISupplyVault} from "src/interfaces/extensions/ISupplyVault.sol";
import {IERC4626Upgradeable} from "@openzeppelin-upgradeable/interfaces/IERC4626Upgradeable.sol";

import {ERC20, SafeTransferLib} from "@solmate/utils/SafeTransferLib.sol";

import {Ownable2StepUpgradeable} from "@openzeppelin-upgradeable/access/Ownable2StepUpgradeable.sol";
import {ERC4626UpgradeableSafe, ERC4626Upgradeable, ERC20Upgradeable} from "@morpho-utils/ERC4626UpgradeableSafe.sol";

/// @title SupplyVault
/// @author Morpho Labs
/// @custom:contact security@morpho.xyz
/// @notice ERC4626-upgradeable Tokenized Vault implementation for Morpho-Aave V3.
contract SupplyVault is ISupplyVault, ERC4626UpgradeableSafe, Ownable2StepUpgradeable {
    using SafeTransferLib for ERC20;

    /* IMMUTABLES */

    /// @dev The main Morpho contract.
    IMorpho internal immutable _MORPHO;

    /* STORAGE */

    /// @dev The max iterations to use when this vault interacts with Morpho.
    uint96 internal _maxIterations;

    /// @dev The recipient of the rewards that will redistribute them to vault's users.
    address internal _recipient;

    /* CONSTRUCTOR */

    /// @dev Initializes network-wide immutables.
    /// @dev The implementation contract disables initialization upon deployment to avoid being hijacked.
    /// @param morpho The address of the main Morpho contract.
    constructor(address morpho) {
        if (morpho == address(0)) revert AddressIsZero();

        _disableInitializers();
        _MORPHO = IMorpho(morpho);
    }

    /* INITIALIZER */

    /// @dev Initializes the vault.
    /// @param newUnderlying The address of the underlying market to supply through this vault to Morpho.
    /// @param newRecipient The recipient to receive skimmed funds.
    /// @param name The name of the ERC20 token associated to this tokenized vault.
    /// @param symbol The symbol of the ERC20 token associated to this tokenized vault.
    /// @param initialDeposit The amount of the initial deposit used to prevent pricePerShare manipulation.
    /// @param newMaxIterations The max iterations to use when this vault interacts with Morpho.
    function initialize(
        address newUnderlying,
        address newRecipient,
        string calldata name,
        string calldata symbol,
        uint256 initialDeposit,
        uint96 newMaxIterations
    ) external initializer {
<<<<<<< HEAD
        if (newUnderlying == address(0)) revert ZeroAddress();
        if (initialDeposit == 0) revert InitialDepositIsZero();
=======
        if (newUnderlying == address(0)) revert AddressIsZero();
>>>>>>> 27c30db9

        _setRecipient(newRecipient);
        _setMaxIterations(newMaxIterations);

        ERC20(newUnderlying).safeApprove(address(_MORPHO), type(uint256).max);

        __Ownable_init_unchained(); // Equivalent to __Ownable2Step_init
        __ERC20_init_unchained(name, symbol);
        __ERC4626_init_unchained(ERC20Upgradeable(newUnderlying));
        __ERC4626UpgradeableSafe_init_unchained(initialDeposit);
    }

    /* EXTERNAL */

    /// @notice Transfers the given ERC20 tokens to the vault recipient.
    /// @dev This is meant to be used to transfer rewards that are claimed to the vault or rescue tokens.
    ///      The vault is not intended to hold any ERC20 tokens between calls.
    function skim(address[] calldata tokens) external {
        address recipientMem = _recipient;
        if (recipientMem == address(0)) revert AddressIsZero();

        for (uint256 i; i < tokens.length; i++) {
            address token = tokens[i];
            uint256 amount = ERC20(token).balanceOf(address(this));
            ERC20(token).safeTransfer(recipientMem, amount);
            emit Skimmed(token, recipientMem, amount);
        }
    }

    /// @notice Sets the max iterations to use when this vault interacts with Morpho.
    function setMaxIterations(uint96 newMaxIterations) external onlyOwner {
        _setMaxIterations(newMaxIterations);
    }

    /// @notice Sets the recipient for the skim function.
    function setRecipient(address newRecipient) external onlyOwner {
        _setRecipient(newRecipient);
    }

    /// @notice The address of the Morpho contract this vault utilizes.
    function MORPHO() external view returns (IMorpho) {
        return _MORPHO;
    }

    /// @notice The recipient of any ERC20 tokens skimmed from this contract.
    function recipient() external view returns (address) {
        return _recipient;
    }

    /// @notice The max iterations to use when this vault interacts with Morpho.
    function maxIterations() external view returns (uint96) {
        return _maxIterations;
    }

    /* PUBLIC */

    /// @notice The amount of assets in the vault.
    function totalAssets() public view virtual override(IERC4626Upgradeable, ERC4626Upgradeable) returns (uint256) {
        return _MORPHO.supplyBalance(asset(), address(this));
    }

    /* INTERNAL */

    /// @dev Used in mint or deposit to deposit the underlying asset to Morpho.
    function _deposit(address caller, address receiver, uint256 assets, uint256 shares) internal virtual override {
        super._deposit(caller, receiver, assets, shares);
        _MORPHO.supply(asset(), assets, address(this), uint256(_maxIterations));
    }

    /// @dev Used in redeem or withdraw to withdraw the underlying asset from Morpho.
    function _withdraw(address caller, address receiver, address owner, uint256 assets, uint256 shares)
        internal
        virtual
        override
    {
        assets = _MORPHO.withdraw(asset(), assets, address(this), address(this), uint256(_maxIterations));
        super._withdraw(caller, receiver, owner, assets, shares);
    }

    /// @dev Sets the max iterations to use when this vault interacts with Morpho.
    function _setMaxIterations(uint96 newMaxIterations) internal {
        _maxIterations = newMaxIterations;
        emit MaxIterationsSet(newMaxIterations);
    }

    /// @dev Sets the recipient for the skim function.
    function _setRecipient(address newRecipient) internal {
        _recipient = newRecipient;
        emit RecipientSet(newRecipient);
    }

    /// @dev This empty reserved space is put in place to allow future versions to add new
    /// variables without shifting down storage in the inheritance chain.
    /// See https://docs.openzeppelin.com/contracts/4.x/upgradeable#storage_gaps
    uint256[48] private __gap;
}<|MERGE_RESOLUTION|>--- conflicted
+++ resolved
@@ -59,12 +59,8 @@
         uint256 initialDeposit,
         uint96 newMaxIterations
     ) external initializer {
-<<<<<<< HEAD
-        if (newUnderlying == address(0)) revert ZeroAddress();
+        if (newUnderlying == address(0)) revert AddressIsZero();
         if (initialDeposit == 0) revert InitialDepositIsZero();
-=======
-        if (newUnderlying == address(0)) revert AddressIsZero();
->>>>>>> 27c30db9
 
         _setRecipient(newRecipient);
         _setMaxIterations(newMaxIterations);
