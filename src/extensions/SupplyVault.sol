--- conflicted
+++ resolved
@@ -5,11 +5,6 @@
 import {ISupplyVault} from "src/interfaces/extensions/ISupplyVault.sol";
 import {IERC4626Upgradeable} from "@openzeppelin-upgradeable/interfaces/IERC4626Upgradeable.sol";
 
-<<<<<<< HEAD
-import {Types} from "src/libraries/Types.sol";
-import {WadRayMath} from "@morpho-utils/math/WadRayMath.sol";
-=======
->>>>>>> 3844e137
 import {ERC20, SafeTransferLib} from "@solmate/utils/SafeTransferLib.sol";
 
 import {OwnableUpgradeable} from "@openzeppelin-upgradeable/access/OwnableUpgradeable.sol";
@@ -29,36 +24,22 @@
 
     /* STORAGE */
 
-<<<<<<< HEAD
     /// @dev The underlying market to supply to through this vault.
     address internal _underlying;
 
     /// @dev The max iterations to use when this vault interacts with Morpho.
-    uint8 internal _maxIterations;
+    uint96 internal _maxIterations;
 
     /// @dev The recipient of the rewards that will redistribute them to vault's users.
     address internal _recipient;
-=======
-    address internal _underlying; // The underlying market to supply to through this vault.
-    uint96 internal _maxIterations; // The max iterations to use when this vault interacts with Morpho.
-    address internal _recipient; // The recipient of the rewards that will redistribute them to vault's users.
->>>>>>> 3844e137
 
     /* CONSTRUCTOR */
 
     /// @dev Initializes network-wide immutables.
-<<<<<<< HEAD
     /// @param morpho The address of the main Morpho contract.
     constructor(address morpho) {
         if (morpho == address(0)) revert ZeroAddress();
         _MORPHO = IMorpho(morpho);
-=======
-    /// @param newMorpho The address of the main Morpho contract.
-    constructor(address newMorpho) {
-        if (newMorpho == address(0)) revert ZeroAddress();
-
-        _MORPHO = IMorpho(newMorpho);
->>>>>>> 3844e137
     }
 
     /* INITIALIZER */
