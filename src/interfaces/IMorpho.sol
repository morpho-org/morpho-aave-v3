// SPDX-License-Identifier: AGPL-3.0-only
pragma solidity >=0.5.0;

import {Types} from "../libraries/Types.sol";

interface IMorphoGetters {
    function POOL() external view returns (address);
    function ADDRESSES_PROVIDER() external view returns (address);
    function DOMAIN_SEPARATOR() external view returns (bytes32);
    function E_MODE_CATEGORY_ID() external view returns (uint256);

    function market(address underlying) external view returns (Types.Market memory);
    function marketsCreated() external view returns (address[] memory);

    function scaledCollateralBalance(address underlying, address user) external view returns (uint256);
    function scaledP2PBorrowBalance(address underlying, address user) external view returns (uint256);
    function scaledP2PSupplyBalance(address underlying, address user) external view returns (uint256);
    function scaledPoolBorrowBalance(address underlying, address user) external view returns (uint256);
    function scaledPoolSupplyBalance(address underlying, address user) external view returns (uint256);

    function supplyBalance(address underlying, address user) external view returns (uint256);
    function borrowBalance(address underlying, address user) external view returns (uint256);
    function collateralBalance(address underlying, address user) external view returns (uint256);

    function userCollaterals(address user) external view returns (address[] memory);
    function userBorrows(address user) external view returns (address[] memory);

    function isManaging(address delegator, address manager) external view returns (bool);
    function userNonce(address user) external view returns (uint256);

    function defaultIterations() external view returns (Types.Iterations memory);
    function positionsManager() external view returns (address);
    function rewardsManager() external view returns (address);
    function treasuryVault() external view returns (address);

    function isClaimRewardsPaused() external view returns (bool);

    function updatedIndexes(address underlying) external view returns (Types.Indexes256 memory);
    function liquidityData(address user) external view returns (Types.LiquidityData memory);
    function getNext(address underlying, Types.Position position, address user) external view returns (address);
    function getBucketsMask(address underlying, Types.Position position) external view returns (uint256);
}

interface IMorphoSetters {
    function createMarket(address underlying, uint16 reserveFactor, uint16 p2pIndexCursor) external;
    function increaseP2PDeltas(address underlying, uint256 amount) external;
    function claimToTreasury(address[] calldata underlyings, uint256[] calldata amounts) external;

    function setPositionsManager(address positionsManager) external;
    function setRewardsManager(address rewardsManager) external;
    function setTreasuryVault(address treasuryVault) external;
    function setDefaultIterations(Types.Iterations memory defaultIterations) external;
    function setP2PIndexCursor(address underlying, uint16 p2pIndexCursor) external;
    function setReserveFactor(address underlying, uint16 newReserveFactor) external;

<<<<<<< HEAD
    function setAssetIsCollateralOnPool(address underlying, bool isCollateral) external;
    function setAssetIsCollateral(address underlying, bool isCollateral) external;
    function setIsP2PDisabled(address underlying, bool isP2PDisabled) external;
=======
    function setIsClaimRewardsPaused(bool isPaused) external;
>>>>>>> d697acdc
    function setIsPaused(address underlying, bool isPaused) external;
    function setIsPausedForAllMarkets(bool isPaused) external;
    function setIsSupplyPaused(address underlying, bool isPaused) external;
    function setIsSupplyCollateralPaused(address underlying, bool isPaused) external;
    function setIsBorrowPaused(address underlying, bool isPaused) external;
    function setIsRepayPaused(address underlying, bool isPaused) external;
    function setIsWithdrawPaused(address underlying, bool isPaused) external;
    function setIsWithdrawCollateralPaused(address underlying, bool isPaused) external;
    function setIsLiquidateBorrowPaused(address underlying, bool isPaused) external;
    function setIsLiquidateCollateralPaused(address underlying, bool isPaused) external;
    function setIsP2PDisabled(address underlying, bool isP2PDisabled) external;
    function setIsDeprecated(address underlying, bool isDeprecated) external;
}

interface IMorpho is IMorphoGetters, IMorphoSetters {
    function initialize(address newPositionsManager, Types.Iterations memory newDefaultIterations) external;

    function supply(address underlying, uint256 amount, address onBehalf, uint256 maxIterations)
        external
        returns (uint256 supplied);
    function supplyWithPermit(
        address underlying,
        uint256 amount,
        address onBehalf,
        uint256 maxIterations,
        uint256 deadline,
        Types.Signature calldata signature
    ) external returns (uint256 supplied);
    function supplyCollateral(address underlying, uint256 amount, address onBehalf)
        external
        returns (uint256 supplied);
    function supplyCollateralWithPermit(
        address underlying,
        uint256 amount,
        address onBehalf,
        uint256 deadline,
        Types.Signature calldata signature
    ) external returns (uint256 supplied);

    function borrow(address underlying, uint256 amount, address onBehalf, address receiver, uint256 maxIterations)
        external
        returns (uint256 borrowed);

    function repay(address underlying, uint256 amount, address onBehalf) external returns (uint256 repaid);
    function repayWithPermit(
        address underlying,
        uint256 amount,
        address onBehalf,
        uint256 deadline,
        Types.Signature calldata signature
    ) external returns (uint256 repaid);

    function withdraw(address underlying, uint256 amount, address onBehalf, address receiver, uint256 maxIterations)
        external
        returns (uint256 withdrawn);
    function withdrawCollateral(address underlying, uint256 amount, address onBehalf, address receiver)
        external
        returns (uint256 withdrawn);

    function approveManager(address manager, bool isAllowed) external;
    function approveManagerWithSig(
        address delegator,
        address manager,
        bool isAllowed,
        uint256 nonce,
        uint256 deadline,
        Types.Signature calldata signature
    ) external;

    function liquidate(address underlyingBorrowed, address underlyingCollateral, address user, uint256 amount)
        external
        returns (uint256 repaid, uint256 seized);

    function claimRewards(address[] calldata assets, address onBehalf)
        external
        returns (address[] memory rewardTokens, uint256[] memory claimedAmounts);
}<|MERGE_RESOLUTION|>--- conflicted
+++ resolved
@@ -53,13 +53,9 @@
     function setP2PIndexCursor(address underlying, uint16 p2pIndexCursor) external;
     function setReserveFactor(address underlying, uint16 newReserveFactor) external;
 
-<<<<<<< HEAD
     function setAssetIsCollateralOnPool(address underlying, bool isCollateral) external;
     function setAssetIsCollateral(address underlying, bool isCollateral) external;
-    function setIsP2PDisabled(address underlying, bool isP2PDisabled) external;
-=======
     function setIsClaimRewardsPaused(bool isPaused) external;
->>>>>>> d697acdc
     function setIsPaused(address underlying, bool isPaused) external;
     function setIsPausedForAllMarkets(bool isPaused) external;
     function setIsSupplyPaused(address underlying, bool isPaused) external;
