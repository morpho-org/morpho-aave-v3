--- conflicted
+++ resolved
@@ -54,11 +54,7 @@
     function setIsSupplyPaused(address underlying, bool isPaused) external;
     function setIsSupplyCollateralPaused(address underlying, bool isPaused) external;
     function setIsWithdrawPaused(address underlying, bool isPaused) external;
-<<<<<<< HEAD
-=======
     function setIsWithdrawCollateralPaused(address underlying, bool isPaused) external;
-    function setMaxSortedUsers(uint256 newMaxSortedUsers) external;
->>>>>>> 76048528
     function setP2PIndexCursor(address underlying, uint16 p2pIndexCursor) external;
     function setReserveFactor(address underlying, uint16 newReserveFactor) external;
 }
