// SPDX-License-Identifier: AGPL-3.0-only
pragma solidity >=0.5.0;

import {Types} from "../libraries/Types.sol";

interface IMorphoGetters {
    function POOL() external view returns (address);
    function ADDRESSES_PROVIDER() external view returns (address);
    function DOMAIN_SEPARATOR() external view returns (bytes32);
    function E_MODE_CATEGORY_ID() external view returns (uint256);

    function defaultMaxLoops() external view returns (Types.MaxLoops memory);
    function positionsManager() external view returns (address);
    function rewardsManager() external view returns (address);
    function treasuryVault() external view returns (address);
    function isClaimRewardsPaused() external view returns (bool);

    function market(address underlying) external view returns (Types.Market memory);
    function marketsCreated() external view returns (address[] memory);

    function scaledCollateralBalance(address underlying, address user) external view returns (uint256);
    function scaledP2PBorrowBalance(address underlying, address user) external view returns (uint256);
    function scaledP2PSupplyBalance(address underlying, address user) external view returns (uint256);
    function scaledPoolBorrowBalance(address underlying, address user) external view returns (uint256);
    function scaledPoolSupplyBalance(address underlying, address user) external view returns (uint256);

    function supplyBalance(address underlying, address user) external view returns (uint256);
    function borrowBalance(address underlying, address user) external view returns (uint256);
    function collateralBalance(address underlying, address user) external view returns (uint256);

<<<<<<< HEAD
    function userCollaterals(address user) external view returns (address[] memory);
    function userBorrows(address user) external view returns (address[] memory);
=======
    function defaultMaxIterations() external view returns (Types.MaxIterations memory);
    function positionsManager() external view returns (address);
    function rewardsManager() external view returns (address);
    function treasuryVault() external view returns (address);
>>>>>>> 814e4c6c

    function isManaging(address delegator, address manager) external view returns (bool);
    function userNonce(address user) external view returns (uint256);

    function updatedIndexes(address underlying) external view returns (Types.Indexes256 memory);
    function liquidityData(address underlying, address user, uint256 amountWithdrawn, uint256 amountBorrowed)
        external
        view
        returns (Types.LiquidityData memory);
}

interface IMorphoSetters {
    function initialize(address newPositionsManager, Types.MaxIterations memory newDefaultMaxIterations) external;

    function createMarket(address underlying, uint16 reserveFactor, uint16 p2pIndexCursor) external;
    function increaseP2PDeltas(address underlying, uint256 amount) external;
    function claimToTreasury(address[] calldata underlyings, uint256[] calldata amounts) external;

    function setPositionsManager(address positionsManager) external;
    function setRewardsManager(address rewardsManager) external;
    function setTreasuryVault(address treasuryVault) external;
    function setDefaultMaxIterations(Types.MaxIterations memory defaultMaxIterations) external;
    function setP2PIndexCursor(address underlying, uint16 p2pIndexCursor) external;
    function setReserveFactor(address underlying, uint16 newReserveFactor) external;

    function setIsP2PDisabled(address underlying, bool isP2PDisabled) external;
    function setIsPaused(address underlying, bool isPaused) external;
    function setIsPausedForAllMarkets(bool isPaused) external;
    function setIsSupplyPaused(address underlying, bool isPaused) external;
    function setIsSupplyCollateralPaused(address underlying, bool isPaused) external;
    function setIsBorrowPaused(address underlying, bool isPaused) external;
    function setIsRepayPaused(address underlying, bool isPaused) external;
    function setIsWithdrawPaused(address underlying, bool isPaused) external;
    function setIsWithdrawCollateralPaused(address underlying, bool isPaused) external;
    function setIsLiquidateBorrowPaused(address underlying, bool isPaused) external;
    function setIsLiquidateCollateralPaused(address underlying, bool isPaused) external;
    function setIsDeprecated(address underlying, bool isDeprecated) external;
}

interface IMorpho is IMorphoGetters, IMorphoSetters {
    function supply(address underlying, uint256 amount, address onBehalf, uint256 maxIterations)
        external
        returns (uint256 supplied);
    function supplyWithPermit(
        address underlying,
        uint256 amount,
        address onBehalf,
        uint256 maxIterations,
        uint256 deadline,
        Types.Signature calldata signature
    ) external returns (uint256 supplied);
    function supplyCollateral(address underlying, uint256 amount, address onBehalf)
        external
        returns (uint256 supplied);
    function supplyCollateralWithPermit(
        address underlying,
        uint256 amount,
        address onBehalf,
        uint256 deadline,
        Types.Signature calldata signature
    ) external returns (uint256 supplied);

    function borrow(address underlying, uint256 amount, address onBehalf, address receiver, uint256 maxIterations)
        external
        returns (uint256 borrowed);

    function repay(address underlying, uint256 amount, address onBehalf) external returns (uint256 repaid);
    function repayWithPermit(
        address underlying,
        uint256 amount,
        address onBehalf,
        uint256 deadline,
        Types.Signature calldata signature
    ) external returns (uint256 repaid);

    function withdraw(address underlying, uint256 amount, address onBehalf, address receiver)
        external
        returns (uint256 withdrawn);
    function withdrawCollateral(address underlying, uint256 amount, address onBehalf, address receiver)
        external
        returns (uint256 withdrawn);

    function approveManager(address manager, bool isAllowed) external;
    function approveManagerWithSig(
        address delegator,
        address manager,
        bool isAllowed,
        uint256 nonce,
        uint256 deadline,
        Types.Signature calldata signature
    ) external;

    function liquidate(address underlyingBorrowed, address underlyingCollateral, address user, uint256 amount)
        external
        returns (uint256 repaid, uint256 seized);
}<|MERGE_RESOLUTION|>--- conflicted
+++ resolved
@@ -8,12 +8,6 @@
     function ADDRESSES_PROVIDER() external view returns (address);
     function DOMAIN_SEPARATOR() external view returns (bytes32);
     function E_MODE_CATEGORY_ID() external view returns (uint256);
-
-    function defaultMaxLoops() external view returns (Types.MaxLoops memory);
-    function positionsManager() external view returns (address);
-    function rewardsManager() external view returns (address);
-    function treasuryVault() external view returns (address);
-    function isClaimRewardsPaused() external view returns (bool);
 
     function market(address underlying) external view returns (Types.Market memory);
     function marketsCreated() external view returns (address[] memory);
@@ -28,18 +22,18 @@
     function borrowBalance(address underlying, address user) external view returns (uint256);
     function collateralBalance(address underlying, address user) external view returns (uint256);
 
-<<<<<<< HEAD
     function userCollaterals(address user) external view returns (address[] memory);
     function userBorrows(address user) external view returns (address[] memory);
-=======
+
+    function isManaging(address delegator, address manager) external view returns (bool);
+    function userNonce(address user) external view returns (uint256);
+
     function defaultMaxIterations() external view returns (Types.MaxIterations memory);
     function positionsManager() external view returns (address);
     function rewardsManager() external view returns (address);
     function treasuryVault() external view returns (address);
->>>>>>> 814e4c6c
 
-    function isManaging(address delegator, address manager) external view returns (bool);
-    function userNonce(address user) external view returns (uint256);
+    function isClaimRewardsPaused() external view returns (bool);
 
     function updatedIndexes(address underlying) external view returns (Types.Indexes256 memory);
     function liquidityData(address underlying, address user, uint256 amountWithdrawn, uint256 amountBorrowed)
