// SPDX-License-Identifier: AGPL-3.0-only
pragma solidity ^0.8.17;

import {WadRayMath} from "@morpho-utils/math/WadRayMath.sol";
import {PercentageMath} from "@morpho-utils/math/PercentageMath.sol";

/// @title Constants
/// @author Morpho Labs
/// @custom:contact security@morpho.xyz
/// @notice Library exposing constants used in Morpho.
library Constants {
    /// @dev The referral code used for Aave.
    uint8 internal constant NO_REFERRAL_CODE = 0;

    /// @dev The variable interest rate mode of Aave.
    uint8 internal constant VARIABLE_INTEREST_MODE = 2;

    /// @dev The threshold under which the balance is swept to 0.
    uint256 internal constant DUST_THRESHOLD = 1;
    uint256 internal constant LT_LOWER_BOUND = 10_00; // A lower bound on the liquidation threshold values of all the listed assets.

    /// @dev The maximum close factor used during liquidations (100%).
    uint256 internal constant MAX_CLOSE_FACTOR = PercentageMath.PERCENTAGE_FACTOR;

    /// @dev The default close factor used during liquidations (50%).
    uint256 internal constant DEFAULT_CLOSE_FACTOR = PercentageMath.HALF_PERCENTAGE_FACTOR;
<<<<<<< HEAD
=======
    uint256 internal constant DEFAULT_LIQUIDATION_MAX_HF = WadRayMath.WAD; // Health factor below which the positions can be liquidated.
    uint256 internal constant DEFAULT_LIQUIDATION_MIN_HF = 0.95e18; // Health factor below which the positions can be liquidated, whether or not the price oracle sentinel allows the liquidation.
>>>>>>> bca59647

    /// @dev The health factor below which the positions can be liquidated.
    uint256 internal constant DEFAULT_LIQUIDATION_THRESHOLD = WadRayMath.WAD;

    /// @dev The health factor below which the positions can always be liquidated, whether or not the price oracle sentinel allows the liquidation.
    uint256 internal constant MIN_LIQUIDATION_THRESHOLD = 0.95e18;

    /// @dev The prefix used for EIP-712 signature.
    string internal constant EIP712_MSG_PREFIX = "\x19\x01";

    /// @dev The name used for EIP-712 signature.
    string internal constant EIP712_NAME = "Morpho-AaveV3";

    /// @dev The version used for EIP-712 signature.
    string internal constant EIP712_VERSION = "0";

    /// @dev The domain typehash used for the EIP-712 signature.
    bytes32 internal constant EIP712_DOMAIN_TYPEHASH =
        keccak256("EIP712Domain(string name,string version,uint256 chainId,address verifyingContract)");

    /// @dev The typehash for approveManagerBySig Authorization used for the EIP-712 signature.
    bytes32 internal constant EIP712_AUTHORIZATION_TYPEHASH =
        keccak256("Authorization(address delegator,address manager,bool isAllowed,uint256 nonce,uint256 deadline)");

    /// @dev The highest valid value for s in an ECDSA signature pair (0 < s < secp256k1n ÷ 2 + 1).
    uint256 internal constant MAX_VALID_ECDSA_S = 0x7FFFFFFFFFFFFFFFFFFFFFFFFFFFFFFF5D576E7357A4501DDFE92F46681B20A0;
}<|MERGE_RESOLUTION|>--- conflicted
+++ resolved
@@ -24,11 +24,8 @@
 
     /// @dev The default close factor used during liquidations (50%).
     uint256 internal constant DEFAULT_CLOSE_FACTOR = PercentageMath.HALF_PERCENTAGE_FACTOR;
-<<<<<<< HEAD
-=======
     uint256 internal constant DEFAULT_LIQUIDATION_MAX_HF = WadRayMath.WAD; // Health factor below which the positions can be liquidated.
     uint256 internal constant DEFAULT_LIQUIDATION_MIN_HF = 0.95e18; // Health factor below which the positions can be liquidated, whether or not the price oracle sentinel allows the liquidation.
->>>>>>> bca59647
 
     /// @dev The health factor below which the positions can be liquidated.
     uint256 internal constant DEFAULT_LIQUIDATION_THRESHOLD = WadRayMath.WAD;
