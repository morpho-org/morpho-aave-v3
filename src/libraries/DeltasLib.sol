// SPDX-License-Identifier: AGPL-3.0-only
pragma solidity ^0.8.17;

import {Types} from "./Types.sol";
import {Events} from "./Events.sol";
import {Math} from "@morpho-utils/math/Math.sol";
import {WadRayMath} from "@morpho-utils/math/WadRayMath.sol";

/// @title DeltasLib
/// @author Morpho Labs
/// @custom:contact security@morpho.xyz
/// @notice Library used to ease delta reads and writes.
library DeltasLib {
    using Math for uint256;
    using WadRayMath for uint256;

    /// @notice Increases the peer-to-peer amounts following a promotion.
    /// @param deltas The market deltas to update.
    /// @param underlying The underlying address.
    /// @param promoted The amount promoted (in underlying).
    /// @param amount The amount to repay/withdraw (in underlying).
    /// @param indexes The current indexes.
    /// @param borrowSide Whether the promotion was performed on the borrow side.
    /// @return The new amount in peer-to-peer.
    function increaseP2P(
        Types.Deltas storage deltas,
        address underlying,
        uint256 promoted,
        uint256 amount,
        Types.Indexes256 memory indexes,
        bool borrowSide
    ) internal returns (uint256) {
<<<<<<< HEAD
        if (amount == 0) return 0;
=======
        if (amount == 0) return 0; // promoted == 0 is not checked since promoted <= amount.
>>>>>>> b9c1e077

        Types.MarketSideDelta storage promotedDelta = borrowSide ? deltas.borrow : deltas.supply;
        Types.MarketSideDelta storage counterDelta = borrowSide ? deltas.supply : deltas.borrow;
        Types.MarketSideIndexes256 memory promotedIndexes = borrowSide ? indexes.borrow : indexes.supply;
        Types.MarketSideIndexes256 memory counterIndexes = borrowSide ? indexes.supply : indexes.borrow;

        uint256 promotedP2P = promoted.rayDiv(promotedIndexes.p2pIndex);
        promotedDelta.scaledTotalP2P = promotedDelta.scaledTotalP2P + promotedP2P;
        counterDelta.scaledTotalP2P = counterDelta.scaledTotalP2P + amount.rayDiv(counterIndexes.p2pIndex);

        emit Events.P2PTotalsUpdated(underlying, deltas.supply.scaledTotalP2P, deltas.borrow.scaledTotalP2P);

        return promotedP2P;
    }

    /// @notice Decreases the peer-to-peer amounts following a demotion.
    /// @param deltas The market deltas to update.
    /// @param underlying The underlying address.
    /// @param demoted The amount demoted (in underlying).
    /// @param amount The amount to supply/borrow (in underlying).
    /// @param indexes The current indexes.
    /// @param borrowSide Whether the demotion was performed on the borrow side.
    function decreaseP2P(
        Types.Deltas storage deltas,
        address underlying,
        uint256 demoted,
        uint256 amount,
        Types.Indexes256 memory indexes,
        bool borrowSide
    ) internal {
<<<<<<< HEAD
        if (amount == 0) return;
=======
        if (amount == 0) return; // demoted == 0 is not checked since demoted <= amount.
>>>>>>> b9c1e077

        Types.MarketSideDelta storage demotedDelta = borrowSide ? deltas.borrow : deltas.supply;
        Types.MarketSideDelta storage counterDelta = borrowSide ? deltas.supply : deltas.borrow;
        Types.MarketSideIndexes256 memory demotedIndexes = borrowSide ? indexes.borrow : indexes.supply;
        Types.MarketSideIndexes256 memory counterIndexes = borrowSide ? indexes.supply : indexes.borrow;

        // zeroFloorSub as the last decimal might flip.
        demotedDelta.scaledTotalP2P = demotedDelta.scaledTotalP2P.zeroFloorSub(demoted.rayDiv(demotedIndexes.p2pIndex));
        counterDelta.scaledTotalP2P = counterDelta.scaledTotalP2P.zeroFloorSub(amount.rayDiv(counterIndexes.p2pIndex));

        emit Events.P2PTotalsUpdated(underlying, deltas.supply.scaledTotalP2P, deltas.borrow.scaledTotalP2P);
    }

    /// @notice Calculates & deducts the reserve fee to repay from the given amount, updating the total peer-to-peer amount.
    /// @param amount The amount to repay/withdraw.
    /// @param indexes The current indexes.
    /// @return The new amount left to process.
    function repayFee(Types.Deltas storage deltas, uint256 amount, Types.Indexes256 memory indexes)
        internal
        returns (uint256)
    {
        if (amount == 0) return 0;

        uint256 scaledTotalBorrowP2P = deltas.borrow.scaledTotalP2P;
        // Fee = (borrow.totalScaledP2P - borrow.delta) - (supply.totalScaledP2P - supply.delta).
        // No need to subtract borrow.delta as it is zero.
        uint256 feeToRepay = scaledTotalBorrowP2P.rayMul(indexes.borrow.p2pIndex).zeroFloorSub(
            deltas.supply.scaledTotalP2P.rayMul(indexes.supply.p2pIndex).zeroFloorSub(
                deltas.supply.scaledDeltaPool.rayMul(indexes.supply.poolIndex)
            )
        );

        if (feeToRepay == 0) return amount;

        feeToRepay = Math.min(feeToRepay, amount);
        deltas.borrow.scaledTotalP2P = scaledTotalBorrowP2P.zeroFloorSub(feeToRepay.rayDivDown(indexes.borrow.p2pIndex));

        return amount - feeToRepay;
    }
}<|MERGE_RESOLUTION|>--- conflicted
+++ resolved
@@ -30,11 +30,7 @@
         Types.Indexes256 memory indexes,
         bool borrowSide
     ) internal returns (uint256) {
-<<<<<<< HEAD
-        if (amount == 0) return 0;
-=======
         if (amount == 0) return 0; // promoted == 0 is not checked since promoted <= amount.
->>>>>>> b9c1e077
 
         Types.MarketSideDelta storage promotedDelta = borrowSide ? deltas.borrow : deltas.supply;
         Types.MarketSideDelta storage counterDelta = borrowSide ? deltas.supply : deltas.borrow;
@@ -65,11 +61,7 @@
         Types.Indexes256 memory indexes,
         bool borrowSide
     ) internal {
-<<<<<<< HEAD
-        if (amount == 0) return;
-=======
         if (amount == 0) return; // demoted == 0 is not checked since demoted <= amount.
->>>>>>> b9c1e077
 
         Types.MarketSideDelta storage demotedDelta = borrowSide ? deltas.borrow : deltas.supply;
         Types.MarketSideDelta storage counterDelta = borrowSide ? deltas.supply : deltas.borrow;
