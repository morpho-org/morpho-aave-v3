// SPDX-License-Identifier: AGPL-3.0-only
pragma solidity ^0.8.17;

import {Types} from "./Types.sol";
import {Events} from "./Events.sol";

import {Math} from "@morpho-utils/math/Math.sol";
import {WadRayMath} from "@morpho-utils/math/WadRayMath.sol";

/// @title DeltasLib
/// @author Morpho Labs
/// @custom:contact security@morpho.xyz
/// @notice Library used to ease delta reads and writes.
library DeltasLib {
    using Math for uint256;
    using WadRayMath for uint256;

    /// @notice Increases the peer-to-peer amounts following a promotion.
    /// @param deltas The market deltas to update.
    /// @param underlying The underlying address.
    /// @param promoted The amount to increase the promoted side peer-to-peer total (in underlying). Must be lower than or equal to amount.
    /// @param amount The amount to increase the opposite side peer-to-peer total (in underlying).
    /// @param indexes The current indexes.
    /// @param borrowSide True if this follows borrower promotions. False for supplier promotions.
    /// @return p2pBalanceIncrease The balance amount in peer-to-peer to increase.
    function increaseP2P(
        Types.Deltas storage deltas,
        address underlying,
        uint256 promoted,
        uint256 amount,
        Types.Indexes256 memory indexes,
        bool borrowSide
    ) internal returns (uint256 p2pBalanceIncrease) {
        if (amount == 0) return 0; // promoted == 0 is not checked since promoted <= amount.

        Types.MarketSideDelta storage promotedDelta = borrowSide ? deltas.borrow : deltas.supply;
        Types.MarketSideDelta storage counterDelta = borrowSide ? deltas.supply : deltas.borrow;
        Types.MarketSideIndexes256 memory promotedIndexes = borrowSide ? indexes.borrow : indexes.supply;
        Types.MarketSideIndexes256 memory counterIndexes = borrowSide ? indexes.supply : indexes.borrow;

        p2pBalanceIncrease = amount.rayDiv(counterIndexes.p2pIndex);
        promotedDelta.scaledP2PTotal += promoted.rayDiv(promotedIndexes.p2pIndex);
        counterDelta.scaledP2PTotal += p2pBalanceIncrease;

        emit Events.P2PTotalsUpdated(underlying, deltas.supply.scaledP2PTotal, deltas.borrow.scaledP2PTotal);
    }

    /// @notice Decreases the peer-to-peer amounts following a demotion.
    /// @param deltas The market deltas to update.
    /// @param underlying The underlying address.
    /// @param demoted The amount to decrease the demoted side peer-to-peer total (in underlying). Must be lower than or equal to amount.
    /// @param amount The amount to decrease the opposite side peer-to-peer total (in underlying).
    /// @param indexes The current indexes.
    /// @param borrowSide True if this follows borrower demotions. False for supplier demotions.
    function decreaseP2P(
        Types.Deltas storage deltas,
        address underlying,
        uint256 demoted,
        uint256 amount,
        Types.Indexes256 memory indexes,
        bool borrowSide
    ) internal {
        if (amount == 0) return; // demoted == 0 is not checked since demoted <= amount.

        Types.MarketSideDelta storage demotedDelta = borrowSide ? deltas.borrow : deltas.supply;
        Types.MarketSideDelta storage counterDelta = borrowSide ? deltas.supply : deltas.borrow;
        Types.MarketSideIndexes256 memory demotedIndexes = borrowSide ? indexes.borrow : indexes.supply;
        Types.MarketSideIndexes256 memory counterIndexes = borrowSide ? indexes.supply : indexes.borrow;

<<<<<<< HEAD
        demotedDelta.scaledTotalP2P = demotedDelta.scaledTotalP2P.zeroFloorSub(demoted.rayDiv(demotedIndexes.p2pIndex));
        counterDelta.scaledTotalP2P = counterDelta.scaledTotalP2P.zeroFloorSub(amount.rayDiv(counterIndexes.p2pIndex));
=======
        // zeroFloorSub as the last decimal might flip.
        demotedDelta.scaledP2PTotal = demotedDelta.scaledP2PTotal.zeroFloorSub(demoted.rayDiv(demotedIndexes.p2pIndex));
        counterDelta.scaledP2PTotal = counterDelta.scaledP2PTotal.zeroFloorSub(amount.rayDiv(counterIndexes.p2pIndex));
>>>>>>> 338f97e4

        emit Events.P2PTotalsUpdated(underlying, deltas.supply.scaledP2PTotal, deltas.borrow.scaledP2PTotal);
    }

    /// @notice Calculates & deducts the reserve fee to repay from the given amount, updating the total peer-to-peer amount.
    /// @dev Should only be called if amount or borrow delta is zero.
    /// @param amount The amount to repay/withdraw.
    /// @param indexes The current indexes.
    /// @return The new amount left to process.
    function repayFee(Types.Deltas storage deltas, uint256 amount, Types.Indexes256 memory indexes)
        internal
        returns (uint256)
    {
        if (amount == 0) return 0;

        uint256 scaledTotalBorrowP2P = deltas.borrow.scaledP2PTotal;
        // Fee = (borrow.totalScaledP2P - borrow.delta) - (supply.totalScaledP2P - supply.delta).
        uint256 feeToRepay = scaledTotalBorrowP2P.rayMul(indexes.borrow.p2pIndex).zeroFloorSub(
            deltas.supply.scaledP2PTotal.rayMul(indexes.supply.p2pIndex).zeroFloorSub(
                deltas.supply.scaledDelta.rayMul(indexes.supply.poolIndex)
            )
        );

        if (feeToRepay == 0) return amount;

        feeToRepay = Math.min(feeToRepay, amount);
        deltas.borrow.scaledP2PTotal = scaledTotalBorrowP2P.zeroFloorSub(feeToRepay.rayDivDown(indexes.borrow.p2pIndex)); // P2PTotalsUpdated emitted in `decreaseP2P`.

        return amount - feeToRepay;
    }
}<|MERGE_RESOLUTION|>--- conflicted
+++ resolved
@@ -67,14 +67,8 @@
         Types.MarketSideIndexes256 memory demotedIndexes = borrowSide ? indexes.borrow : indexes.supply;
         Types.MarketSideIndexes256 memory counterIndexes = borrowSide ? indexes.supply : indexes.borrow;
 
-<<<<<<< HEAD
-        demotedDelta.scaledTotalP2P = demotedDelta.scaledTotalP2P.zeroFloorSub(demoted.rayDiv(demotedIndexes.p2pIndex));
-        counterDelta.scaledTotalP2P = counterDelta.scaledTotalP2P.zeroFloorSub(amount.rayDiv(counterIndexes.p2pIndex));
-=======
-        // zeroFloorSub as the last decimal might flip.
         demotedDelta.scaledP2PTotal = demotedDelta.scaledP2PTotal.zeroFloorSub(demoted.rayDiv(demotedIndexes.p2pIndex));
         counterDelta.scaledP2PTotal = counterDelta.scaledP2PTotal.zeroFloorSub(amount.rayDiv(counterIndexes.p2pIndex));
->>>>>>> 338f97e4
 
         emit Events.P2PTotalsUpdated(underlying, deltas.supply.scaledP2PTotal, deltas.borrow.scaledP2PTotal);
     }
