// SPDX-License-Identifier: AGPL-3.0-only
pragma solidity ^0.8.17;

import {IPool} from "@aave-v3-core/interfaces/IPool.sol";

import {Types} from "./Types.sol";
import {Events} from "./Events.sol";
import {Errors} from "./Errors.sol";

import {Math} from "@morpho-utils/math/Math.sol";
import {WadRayMath} from "@morpho-utils/math/WadRayMath.sol";
import {PercentageMath} from "@morpho-utils/math/PercentageMath.sol";
import {SafeCast} from "@openzeppelin/contracts/utils/math/SafeCast.sol";

import {DataTypes} from "@aave-v3-core/protocol/libraries/types/DataTypes.sol";
import {ReserveConfiguration} from "@aave-v3-core/protocol/libraries/configuration/ReserveConfiguration.sol";

import {ERC20} from "@solmate/tokens/ERC20.sol";

/// @title MarketLib
/// @author Morpho Labs
/// @custom:contact security@morpho.xyz
/// @notice Library used to ease market reads and writes.
library MarketLib {
    using Math for uint256;
    using SafeCast for uint256;
    using WadRayMath for uint256;
    using ReserveConfiguration for DataTypes.ReserveConfigurationMap;

    function isCreated(Types.Market storage market) internal view returns (bool) {
        return market.aToken != address(0);
    }

    function isSupplyPaused(Types.Market storage market) internal view returns (bool) {
        return market.pauseStatuses.isSupplyPaused;
    }

    function isSupplyCollateralPaused(Types.Market storage market) internal view returns (bool) {
        return market.pauseStatuses.isSupplyCollateralPaused;
    }

    function isBorrowPaused(Types.Market storage market) internal view returns (bool) {
        return market.pauseStatuses.isBorrowPaused;
    }

    function isRepayPaused(Types.Market storage market) internal view returns (bool) {
        return market.pauseStatuses.isRepayPaused;
    }

    function isWithdrawPaused(Types.Market storage market) internal view returns (bool) {
        return market.pauseStatuses.isWithdrawPaused;
    }

    function isWithdrawCollateralPaused(Types.Market storage market) internal view returns (bool) {
        return market.pauseStatuses.isWithdrawCollateralPaused;
    }

    function isLiquidateCollateralPaused(Types.Market storage market) internal view returns (bool) {
        return market.pauseStatuses.isLiquidateCollateralPaused;
    }

    function isLiquidateBorrowPaused(Types.Market storage market) internal view returns (bool) {
        return market.pauseStatuses.isLiquidateBorrowPaused;
    }

    function isDeprecated(Types.Market storage market) internal view returns (bool) {
        return market.pauseStatuses.isDeprecated;
    }

    function isP2PDisabled(Types.Market storage market) internal view returns (bool) {
        return market.pauseStatuses.isP2PDisabled;
    }

    function setIsSupplyPaused(Types.Market storage market, bool isPaused) internal {
        market.pauseStatuses.isSupplyPaused = isPaused;

        emit Events.IsSupplyPausedSet(market.underlying, isPaused);
    }

    function setIsSupplyCollateralPaused(Types.Market storage market, bool isPaused) internal {
        market.pauseStatuses.isSupplyCollateralPaused = isPaused;

        emit Events.IsSupplyCollateralPausedSet(market.underlying, isPaused);
    }

    function setIsBorrowPaused(Types.Market storage market, bool isPaused) internal {
        market.pauseStatuses.isBorrowPaused = isPaused;

        emit Events.IsBorrowPausedSet(market.underlying, isPaused);
    }

    function setIsRepayPaused(Types.Market storage market, bool isPaused) internal {
        market.pauseStatuses.isRepayPaused = isPaused;

        emit Events.IsRepayPausedSet(market.underlying, isPaused);
    }

    function setIsWithdrawPaused(Types.Market storage market, bool isPaused) internal {
        market.pauseStatuses.isWithdrawPaused = isPaused;

        emit Events.IsWithdrawPausedSet(market.underlying, isPaused);
    }

    function setIsWithdrawCollateralPaused(Types.Market storage market, bool isPaused) internal {
        market.pauseStatuses.isWithdrawCollateralPaused = isPaused;

        emit Events.IsWithdrawCollateralPausedSet(market.underlying, isPaused);
    }

    function setIsLiquidateCollateralPaused(Types.Market storage market, bool isPaused) internal {
        market.pauseStatuses.isLiquidateCollateralPaused = isPaused;

        emit Events.IsLiquidateCollateralPausedSet(market.underlying, isPaused);
    }

    function setIsLiquidateBorrowPaused(Types.Market storage market, bool isPaused) internal {
        market.pauseStatuses.isLiquidateBorrowPaused = isPaused;

        emit Events.IsLiquidateBorrowPausedSet(market.underlying, isPaused);
    }

    function setIsDeprecated(Types.Market storage market, bool deprecated) internal {
        market.pauseStatuses.isDeprecated = deprecated;

        emit Events.IsDeprecatedSet(market.underlying, deprecated);
    }

    function setIsP2PDisabled(Types.Market storage market, bool p2pDisabled) internal {
        market.pauseStatuses.isP2PDisabled = p2pDisabled;

        emit Events.IsP2PDisabledSet(market.underlying, p2pDisabled);
    }

    function setReserveFactor(Types.Market storage market, uint16 reserveFactor) internal {
        if (reserveFactor > PercentageMath.PERCENTAGE_FACTOR) revert Errors.ExceedsMaxBasisPoints();
        market.reserveFactor = reserveFactor;

        emit Events.ReserveFactorSet(market.underlying, reserveFactor);
    }

    function setP2PIndexCursor(Types.Market storage market, uint16 p2pIndexCursor) internal {
        if (p2pIndexCursor > PercentageMath.PERCENTAGE_FACTOR) revert Errors.ExceedsMaxBasisPoints();
        market.p2pIndexCursor = p2pIndexCursor;

        emit Events.P2PIndexCursorSet(market.underlying, p2pIndexCursor);
    }

    function setIndexes(Types.Market storage market, Types.Indexes256 memory indexes) internal {
        market.indexes.supply.poolIndex = indexes.supply.poolIndex.toUint128();
        market.indexes.supply.p2pIndex = indexes.supply.p2pIndex.toUint128();
        market.indexes.borrow.poolIndex = indexes.borrow.poolIndex.toUint128();
        market.indexes.borrow.p2pIndex = indexes.borrow.p2pIndex.toUint128();
        market.lastUpdateTimestamp = uint32(block.timestamp);
        emit Events.IndexesUpdated(
            market.underlying,
            indexes.supply.poolIndex,
            indexes.supply.p2pIndex,
            indexes.borrow.poolIndex,
            indexes.borrow.p2pIndex
            );
    }

    function getSupplyIndexes(Types.Market storage market)
        internal
        view
        returns (Types.MarketSideIndexes256 memory supplyIndexes)
    {
        supplyIndexes.poolIndex = uint256(market.indexes.supply.poolIndex);
        supplyIndexes.p2pIndex = uint256(market.indexes.supply.p2pIndex);
    }

    function getBorrowIndexes(Types.Market storage market)
        internal
        view
        returns (Types.MarketSideIndexes256 memory borrowIndexes)
    {
        borrowIndexes.poolIndex = uint256(market.indexes.borrow.poolIndex);
        borrowIndexes.p2pIndex = uint256(market.indexes.borrow.p2pIndex);
    }

    function getIndexes(Types.Market storage market) internal view returns (Types.Indexes256 memory indexes) {
        indexes.supply = getSupplyIndexes(market);
        indexes.borrow = getBorrowIndexes(market);
    }

    function getProportionIdle(Types.Market storage market) internal view returns (uint256) {
        uint256 idleSupply = market.idleSupply;
        if (idleSupply == 0) return 0;

        uint256 totalP2PSupplied = market.deltas.supply.scaledTotalP2P.rayMul(market.indexes.supply.p2pIndex);
        return idleSupply.rayDivUp(totalP2PSupplied);
    }

    /// @dev Increases the idle supply if the supply cap is reached in a breaking repay, and returns a new toSupply amount.
    /// @param market The market storage.
    /// @param underlying The underlying address.
    /// @param amount The amount to repay. (by supplying on pool)
    /// @param configuration The reserve configuration for the market.
<<<<<<< HEAD
    /// @return The amount to supply to stay below the supply cap.
=======
    /// @return The amount to supply to stay below the supply cap and the amount the idle supply was increased by.
>>>>>>> 8709cecf
    function increaseIdle(
        Types.Market storage market,
        address underlying,
        uint256 amount,
        DataTypes.ReserveConfigurationMap memory configuration
<<<<<<< HEAD
    ) internal returns (uint256) {
=======
    ) internal returns (uint256, uint256) {
>>>>>>> 8709cecf
        uint256 supplyCap = configuration.getSupplyCap() * (10 ** configuration.getDecimals());
        if (supplyCap == 0) return (amount, 0);

        uint256 suppliable = supplyCap.zeroFloorSub(ERC20(market.aToken).totalSupply());
<<<<<<< HEAD
        if (amount <= suppliable) return amount;

        uint256 newIdleSupply = market.idleSupply + amount - suppliable;
=======
        if (amount <= suppliable) return (amount, 0);

        uint256 idleSupplyIncrease = amount - suppliable;
        uint256 newIdleSupply = market.idleSupply + idleSupplyIncrease;
>>>>>>> 8709cecf

        market.idleSupply = newIdleSupply;

        emit Events.IdleSupplyUpdated(underlying, newIdleSupply);

<<<<<<< HEAD
        return suppliable;
=======
        return (suppliable, idleSupplyIncrease);
>>>>>>> 8709cecf
    }

    /// @dev Decreases the idle supply.
    /// @param market The market storage.
    /// @param underlying The underlying address.
    /// @param amount The amount to borrow.
    /// @return The amount left to process and the processed amount.
    function decreaseIdle(Types.Market storage market, address underlying, uint256 amount)
        internal
        returns (uint256, uint256)
    {
        if (amount == 0) return (0, 0);

        uint256 idleSupply = market.idleSupply;
        if (idleSupply == 0) return (amount, 0);

        uint256 matchedIdle = Math.min(idleSupply, amount); // In underlying.
        uint256 newIdleSupply = idleSupply.zeroFloorSub(matchedIdle);
        market.idleSupply = newIdleSupply;

        emit Events.IdleSupplyUpdated(underlying, newIdleSupply);

        return (amount - matchedIdle, matchedIdle);
    }
}<|MERGE_RESOLUTION|>--- conflicted
+++ resolved
@@ -196,45 +196,27 @@
     /// @param underlying The underlying address.
     /// @param amount The amount to repay. (by supplying on pool)
     /// @param configuration The reserve configuration for the market.
-<<<<<<< HEAD
-    /// @return The amount to supply to stay below the supply cap.
-=======
     /// @return The amount to supply to stay below the supply cap and the amount the idle supply was increased by.
->>>>>>> 8709cecf
     function increaseIdle(
         Types.Market storage market,
         address underlying,
         uint256 amount,
         DataTypes.ReserveConfigurationMap memory configuration
-<<<<<<< HEAD
-    ) internal returns (uint256) {
-=======
     ) internal returns (uint256, uint256) {
->>>>>>> 8709cecf
         uint256 supplyCap = configuration.getSupplyCap() * (10 ** configuration.getDecimals());
         if (supplyCap == 0) return (amount, 0);
 
         uint256 suppliable = supplyCap.zeroFloorSub(ERC20(market.aToken).totalSupply());
-<<<<<<< HEAD
-        if (amount <= suppliable) return amount;
-
-        uint256 newIdleSupply = market.idleSupply + amount - suppliable;
-=======
         if (amount <= suppliable) return (amount, 0);
 
         uint256 idleSupplyIncrease = amount - suppliable;
         uint256 newIdleSupply = market.idleSupply + idleSupplyIncrease;
->>>>>>> 8709cecf
 
         market.idleSupply = newIdleSupply;
 
         emit Events.IdleSupplyUpdated(underlying, newIdleSupply);
 
-<<<<<<< HEAD
-        return suppliable;
-=======
         return (suppliable, idleSupplyIncrease);
->>>>>>> 8709cecf
     }
 
     /// @dev Decreases the idle supply.
