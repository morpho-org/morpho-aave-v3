// SPDX-License-Identifier: AGPL-3.0-only
pragma solidity ^0.8.0;

import {DataTypes} from "./DataTypes.sol";

library ReserveConfiguration {
    uint256 internal constant LTV_MASK = 0xFFFFFFFFFFFFFFFFFFFFFFFFFFFFFFFFFFFFFFFFFFFFFFFFFFFFFFFFFFFF0000; // prettier-ignore
    uint256 internal constant LIQUIDATION_THRESHOLD_MASK =
        0xFFFFFFFFFFFFFFFFFFFFFFFFFFFFFFFFFFFFFFFFFFFFFFFFFFFFFFFF0000FFFF; // prettier-ignore
    uint256 internal constant LIQUIDATION_BONUS_MASK =
        0xFFFFFFFFFFFFFFFFFFFFFFFFFFFFFFFFFFFFFFFFFFFFFFFFFFFF0000FFFFFFFF; // prettier-ignore
    uint256 internal constant DECIMALS_MASK = 0xFFFFFFFFFFFFFFFFFFFFFFFFFFFFFFFFFFFFFFFFFFFFFFFFFF00FFFFFFFFFFFF; // prettier-ignore
    uint256 internal constant ACTIVE_MASK = 0xFFFFFFFFFFFFFFFFFFFFFFFFFFFFFFFFFFFFFFFFFFFFFFFFFEFFFFFFFFFFFFFF; // prettier-ignore
    uint256 internal constant FROZEN_MASK = 0xFFFFFFFFFFFFFFFFFFFFFFFFFFFFFFFFFFFFFFFFFFFFFFFFFDFFFFFFFFFFFFFF; // prettier-ignore
    uint256 internal constant BORROWING_MASK = 0xFFFFFFFFFFFFFFFFFFFFFFFFFFFFFFFFFFFFFFFFFFFFFFFFFBFFFFFFFFFFFFFF; // prettier-ignore
    uint256 internal constant STABLE_BORROWING_MASK = 0xFFFFFFFFFFFFFFFFFFFFFFFFFFFFFFFFFFFFFFFFFFFFFFFFF7FFFFFFFFFFFFFF; // prettier-ignore
    uint256 internal constant PAUSED_MASK = 0xFFFFFFFFFFFFFFFFFFFFFFFFFFFFFFFFFFFFFFFFFFFFFFFFEFFFFFFFFFFFFFFF; // prettier-ignore
    uint256 internal constant BORROWABLE_IN_ISOLATION_MASK =
        0xFFFFFFFFFFFFFFFFFFFFFFFFFFFFFFFFFFFFFFFFFFFFFFFFDFFFFFFFFFFFFFFF; // prettier-ignore
    uint256 internal constant SILOED_BORROWING_MASK = 0xFFFFFFFFFFFFFFFFFFFFFFFFFFFFFFFFFFFFFFFFFFFFFFFFBFFFFFFFFFFFFFFF; // prettier-ignore
    uint256 internal constant RESERVE_FACTOR_MASK = 0xFFFFFFFFFFFFFFFFFFFFFFFFFFFFFFFFFFFFFFFFFFFF0000FFFFFFFFFFFFFFFF; // prettier-ignore
    uint256 internal constant BORROW_CAP_MASK = 0xFFFFFFFFFFFFFFFFFFFFFFFFFFFFFFFFFFF000000000FFFFFFFFFFFFFFFFFFFF; // prettier-ignore
    uint256 internal constant SUPPLY_CAP_MASK = 0xFFFFFFFFFFFFFFFFFFFFFFFFFF000000000FFFFFFFFFFFFFFFFFFFFFFFFFFFFF; // prettier-ignore
    uint256 internal constant LIQUIDATION_PROTOCOL_FEE_MASK =
        0xFFFFFFFFFFFFFFFFFFFFFF0000FFFFFFFFFFFFFFFFFFFFFFFFFFFFFFFFFFFFFF; // prettier-ignore
    uint256 internal constant EMODE_CATEGORY_MASK = 0xFFFFFFFFFFFFFFFFFFFF00FFFFFFFFFFFFFFFFFFFFFFFFFFFFFFFFFFFFFFFFFF; // prettier-ignore
    uint256 internal constant UNBACKED_MINT_CAP_MASK =
        0xFFFFFFFFFFF000000000FFFFFFFFFFFFFFFFFFFFFFFFFFFFFFFFFFFFFFFFFFFF; // prettier-ignore
    uint256 internal constant DEBT_CEILING_MASK = 0xF0000000000FFFFFFFFFFFFFFFFFFFFFFFFFFFFFFFFFFFFFFFFFFFFFFFFFFFFF; // prettier-ignore

    uint256 internal constant LIQUIDATION_THRESHOLD_START_BIT_POSITION = 16;
    uint256 internal constant LIQUIDATION_BONUS_START_BIT_POSITION = 32;
    uint256 internal constant RESERVE_DECIMALS_START_BIT_POSITION = 48;
    uint256 internal constant RESERVE_FACTOR_START_BIT_POSITION = 64;
    uint256 internal constant EMODE_CATEGORY_START_BIT_POSITION = 168;
    uint256 internal constant SUPPLY_CAP_START_BIT_POSITION = 116;

    function getActive(DataTypes.ReserveConfigurationMap memory self) internal pure returns (bool) {
        return (self.data & ~ACTIVE_MASK) != 0;
    }

    function getBorrowingEnabled(DataTypes.ReserveConfigurationMap memory self) internal pure returns (bool) {
        return (self.data & ~BORROWING_MASK) != 0;
    }

    function getFlags(DataTypes.ReserveConfigurationMap memory self)
        internal
        pure
        returns (bool, bool, bool, bool, bool)
    {
        uint256 dataLocal = self.data;

        return (
            (dataLocal & ~ACTIVE_MASK) != 0,
            (dataLocal & ~FROZEN_MASK) != 0,
            (dataLocal & ~BORROWING_MASK) != 0,
            (dataLocal & ~STABLE_BORROWING_MASK) != 0,
            (dataLocal & ~PAUSED_MASK) != 0
        );
    }

    function getParams(DataTypes.ReserveConfigurationMap memory self)
        internal
        pure
        returns (uint256, uint256, uint256, uint256, uint256, uint256)
    {
        uint256 dataLocal = self.data;

        return (
            dataLocal & ~LTV_MASK,
            (dataLocal & ~LIQUIDATION_THRESHOLD_MASK) >> LIQUIDATION_THRESHOLD_START_BIT_POSITION,
            (dataLocal & ~LIQUIDATION_BONUS_MASK) >> LIQUIDATION_BONUS_START_BIT_POSITION,
            (dataLocal & ~DECIMALS_MASK) >> RESERVE_DECIMALS_START_BIT_POSITION,
            (dataLocal & ~RESERVE_FACTOR_MASK) >> RESERVE_FACTOR_START_BIT_POSITION,
            (dataLocal & ~EMODE_CATEGORY_MASK) >> EMODE_CATEGORY_START_BIT_POSITION
        );
    }

<<<<<<< HEAD
    function getSupplyCap(DataTypes.ReserveConfigurationMap memory self) internal pure returns (uint256) {
        return (self.data & ~SUPPLY_CAP_MASK) >> SUPPLY_CAP_START_BIT_POSITION;
=======
    function getDecimals(DataTypes.ReserveConfigurationMap memory self) internal pure returns (uint256) {
        return (self.data & ~DECIMALS_MASK) >> RESERVE_DECIMALS_START_BIT_POSITION;
    }

    function getEModeCategory(DataTypes.ReserveConfigurationMap memory self) internal pure returns (uint256) {
        return (self.data & ~EMODE_CATEGORY_MASK) >> EMODE_CATEGORY_START_BIT_POSITION;
>>>>>>> 483bfca6
    }
}<|MERGE_RESOLUTION|>--- conflicted
+++ resolved
@@ -76,16 +76,15 @@
         );
     }
 
-<<<<<<< HEAD
     function getSupplyCap(DataTypes.ReserveConfigurationMap memory self) internal pure returns (uint256) {
         return (self.data & ~SUPPLY_CAP_MASK) >> SUPPLY_CAP_START_BIT_POSITION;
-=======
+    }
+
     function getDecimals(DataTypes.ReserveConfigurationMap memory self) internal pure returns (uint256) {
         return (self.data & ~DECIMALS_MASK) >> RESERVE_DECIMALS_START_BIT_POSITION;
     }
 
     function getEModeCategory(DataTypes.ReserveConfigurationMap memory self) internal pure returns (uint256) {
         return (self.data & ~EMODE_CATEGORY_MASK) >> EMODE_CATEGORY_START_BIT_POSITION;
->>>>>>> 483bfca6
     }
 }