--- conflicted
+++ resolved
@@ -214,7 +214,6 @@
         return (reserve.accruedToTreasury + newAccruedToTreasury);
     }
 
-<<<<<<< HEAD
     function _setSupplyGap(address underlying, uint256 supplyGap) internal returns (uint256) {
         DataTypes.ReserveConfigurationMap memory reserveConfig = pool.getConfiguration(underlying);
 
@@ -231,7 +230,8 @@
         return (IAToken(reserve.aTokenAddress).scaledTotalSupply() + _accruedToTreasury(underlying)).rayMul(
             pool.getReserveNormalizedIncome(underlying)
         );
-=======
+    }
+
     // @dev  Computes the valid lower bound for ltv and lt for a given CategoryEModeId, conditions required by Aave's code.
     // https://github.com/aave/aave-v3-core/blob/94e571f3a7465201881a59555314cd550ccfda57/contracts/protocol/pool/PoolConfigurator.sol#L369-L376
     function _getLtvLt(address underlying, uint8 eModeCategoryId)
@@ -269,6 +269,5 @@
             ""
         );
         poolAdmin.setAssetEModeCategory(underlying, eModeCategoryId);
->>>>>>> e5159384
     }
 }