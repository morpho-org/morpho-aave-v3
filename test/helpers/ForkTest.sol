// SPDX-License-Identifier: AGPL-3.0-only
pragma solidity ^0.8.0;

import {IAToken} from "src/interfaces/aave/IAToken.sol";
import {IAaveOracle} from "@aave-v3-core/interfaces/IAaveOracle.sol";
import {IACLManager} from "@aave-v3-core/interfaces/IACLManager.sol";
import {IPoolConfigurator} from "@aave-v3-core/interfaces/IPoolConfigurator.sol";
import {IPoolDataProvider} from "@aave-v3-core/interfaces/IPoolDataProvider.sol";
import {IPool, IPoolAddressesProvider} from "@aave-v3-core/interfaces/IPool.sol";
import {IStableDebtToken} from "@aave-v3-core/interfaces/IStableDebtToken.sol";
import {IVariableDebtToken} from "@aave-v3-core/interfaces/IVariableDebtToken.sol";

import {ReserveDataLib} from "src/libraries/ReserveDataLib.sol";
import {ReserveDataTestLib} from "test/helpers/ReserveDataTestLib.sol";
import {TestConfig, TestConfigLib} from "test/helpers/TestConfigLib.sol";
import {MathUtils} from "@aave-v3-core/protocol/libraries/math/MathUtils.sol";
import {DataTypes} from "@aave-v3-core/protocol/libraries/types/DataTypes.sol";
import {Errors as AaveErrors} from "@aave-v3-core/protocol/libraries/helpers/Errors.sol";
import {ReserveConfiguration} from "@aave-v3-core/protocol/libraries/configuration/ReserveConfiguration.sol";

import {RewardsControllerMock} from "test/mocks/RewardsControllerMock.sol";
import {PriceOracleSentinelMock} from "test/mocks/PriceOracleSentinelMock.sol";
import {AaveOracleMock} from "test/mocks/AaveOracleMock.sol";
import {PoolAdminMock} from "test/mocks/PoolAdminMock.sol";
import "./BaseTest.sol";

contract ForkTest is BaseTest {
    using WadRayMath for uint256;
    using PercentageMath for uint256;
    using TestConfigLib for TestConfig;
<<<<<<< HEAD
    using ReserveDataLib for DataTypes.ReserveData;
    using ReserveDataTestLib for DataTypes.ReserveData;
=======
    using SafeTransferLib for ERC20;
>>>>>>> 5d044163
    using ReserveConfiguration for DataTypes.ReserveConfigurationMap;

    /* STRUCTS */

    struct StableDebtSupplyData {
        uint256 currPrincipalStableDebt;
        uint256 currTotalStableDebt;
        uint256 currAvgStableBorrowRate;
        uint40 stableDebtLastUpdateTimestamp;
    }

    /* STORAGE */

    address internal constant POOL_ADMIN = address(0xB055);

    string internal network;
    uint256 internal forkId;
    TestConfig internal config;

    address internal dai;
    address internal usdc;
    address internal aave;
    address internal link;
    address internal wbtc;
    address internal weth;
    address internal wNative;
    address[] internal allUnderlyings;

    IPool internal pool;
    IACLManager internal aclManager;
    IPoolConfigurator internal poolConfigurator;
    IPoolDataProvider internal poolDataProvider;
    IPoolAddressesProvider internal addressesProvider;
    address internal morphoDao;

    address internal aclAdmin;
    AaveOracleMock internal oracle;
    PoolAdminMock internal poolAdmin;
    PriceOracleSentinelMock internal oracleSentinel;
    RewardsControllerMock internal rewardsController;

    uint256 internal snapshotId = type(uint256).max;

    constructor() {
        _initConfig();
        _loadConfig();

        _mockPoolAdmin();
        _mockOracle();
        _mockOracleSentinel();
        _mockRewardsController();

        deal(address(this), type(uint128).max);
        _setBalances(address(this), type(uint96).max);
    }

    function setUp() public virtual {
        _label();
    }

    function _network() internal view returns (string memory) {
        try vm.envString("NETWORK") returns (string memory configNetwork) {
            return configNetwork;
        } catch {
            return "ethereum-mainnet";
        }
    }

    function _initConfig() internal returns (TestConfig storage) {
        if (bytes(config.json).length == 0) {
            string memory root = vm.projectRoot();
            string memory path = string.concat(root, "/config/", _network(), ".json");

            config.json = vm.readFile(path);
        }

        return config;
    }

    function _loadConfig() internal {
        string memory rpcAlias = config.getRpcAlias();
        Chain memory chain = getChain(rpcAlias);

        forkId = vm.createSelectFork(chain.rpcUrl, config.getForkBlockNumber());
        vm.chainId(chain.chainId);

        addressesProvider = IPoolAddressesProvider(config.getAddressesProvider());
        pool = IPool(addressesProvider.getPool());
        morphoDao = config.getMorphoDao();

        aclAdmin = addressesProvider.getACLAdmin();
        aclManager = IACLManager(addressesProvider.getACLManager());
        poolConfigurator = IPoolConfigurator(addressesProvider.getPoolConfigurator());
        poolDataProvider = IPoolDataProvider(addressesProvider.getPoolDataProvider());

        dai = config.getAddress("DAI");
        usdc = config.getAddress("USDC");
        aave = config.getAddress("AAVE");
        link = config.getAddress("LINK");
        wbtc = config.getAddress("WBTC");
        weth = config.getAddress("WETH");
        wNative = config.getWrappedNative();

        allUnderlyings = pool.getReservesList();
    }

    function _label() internal virtual {
        vm.label(address(pool), "Pool");
        vm.label(address(oracle), "PriceOracle");
        vm.label(address(addressesProvider), "AddressesProvider");

        vm.label(aclAdmin, "ACLAdmin");
        vm.label(address(aclManager), "ACLManager");
        vm.label(address(poolConfigurator), "PoolConfigurator");
        vm.label(address(poolDataProvider), "PoolDataProvider");

        for (uint256 i; i < allUnderlyings.length; ++i) {
            address underlying = allUnderlyings[i];
            string memory symbol = ERC20(underlying).symbol();

            vm.label(underlying, symbol);
        }
    }

    function _mockPoolAdmin() internal {
        poolAdmin = new PoolAdminMock(poolConfigurator);

        vm.startPrank(aclAdmin);
        aclManager.addPoolAdmin(address(poolAdmin));
        aclManager.addRiskAdmin(address(poolAdmin));
        aclManager.addEmergencyAdmin(address(poolAdmin));
        vm.stopPrank();
    }

    function _mockOracle() internal {
        oracle = new AaveOracleMock(IAaveOracle(addressesProvider.getPriceOracle()), allUnderlyings);

        vm.prank(aclAdmin);
        addressesProvider.setPriceOracle(address(oracle));
    }

    function _mockOracleSentinel() internal {
        oracleSentinel = new PriceOracleSentinelMock(address(addressesProvider));

        vm.prank(aclAdmin);
        addressesProvider.setPriceOracleSentinel(address(oracleSentinel));
    }

    function _mockRewardsController() internal {
        rewardsController = new RewardsControllerMock();
    }

    function _setBalances(address user, uint256 balance) internal {
        for (uint256 i; i < allUnderlyings.length; ++i) {
            address underlying = allUnderlyings[i];

            deal(underlying, user, balance / (10 ** (18 - ERC20(underlying).decimals())));
        }
    }

    /// @dev Avoids to revert because of AAVE token snapshots: https://github.com/aave/aave-token-v2/blob/master/contracts/token/base/GovernancePowerDelegationERC20.sol#L174

    function _deal(address underlying, address user, uint256 amount) internal {
        if (amount == 0) return;

        if (underlying == weth) deal(weth, weth.balance + amount); // Refill wrapped Ether.

        if (underlying == aave) {
            uint256 balance = ERC20(underlying).balanceOf(user);

            if (amount > balance) ERC20(underlying).safeTransfer(user, amount - balance);
            if (amount < balance) {
                vm.prank(user);
                ERC20(underlying).safeTransfer(address(this), balance - amount);
            }

            return;
        }

        deal(underlying, user, amount);
    }

    /// @dev Reverts the fork to its initial fork state.
    function _revert() internal {
        if (snapshotId < type(uint256).max) vm.revertTo(snapshotId);
        snapshotId = vm.snapshot();
    }

    /// @dev Returns the total supply used towards the supply cap.
    function _totalSupplyToCap(address underlying) internal view returns (uint256) {
        DataTypes.ReserveData memory reserve = pool.getReserveData(underlying);
        uint256 poolSupplyIndex = pool.getReserveNormalizedIncome(underlying);
        uint256 poolBorrowIndex = pool.getReserveNormalizedIncome(underlying);

        return reserve.totalSupplyToCap(poolSupplyIndex, poolBorrowIndex);
    }

    /// @dev Returns the total supply used towards the supply cap.
    function _setSupplyGap(address underlying, uint256 supplyGap) internal returns (uint256) {
        DataTypes.ReserveData memory reserve = pool.getReserveData(underlying);
        uint256 poolSupplyIndex = pool.getReserveNormalizedIncome(underlying);
        uint256 poolBorrowIndex = pool.getReserveNormalizedIncome(underlying);

        poolAdmin.setSupplyCap(
            underlying,
            (reserve.totalSupplyToCap(poolSupplyIndex, poolBorrowIndex) + supplyGap)
                / (10 ** reserve.configuration.getDecimals())
        );

        return reserve.supplyGap(poolSupplyIndex, poolBorrowIndex);
    }

    /// @dev Sets the borrow gap of AaveV3 to the given input.
    /// @return The new borrow gap after rounding since supply caps on AAVE are only granular up to the token's decimals.
    function _setBorrowGap(address underlying, uint256 borrowGap) internal returns (uint256) {
        DataTypes.ReserveData memory reserve = pool.getReserveData(underlying);

        poolAdmin.setBorrowCap(
            underlying, (reserve.totalBorrow() + borrowGap) / (10 ** reserve.configuration.getDecimals())
        );

        return reserve.borrowGap();
    }

    // @dev  Computes the valid lower bound for ltv and lt for a given CategoryEModeId, conditions required by Aave's code.
    // https://github.com/aave/aave-v3-core/blob/94e571f3a7465201881a59555314cd550ccfda57/contracts/protocol/pool/PoolConfigurator.sol#L369-L376
    function _getLtvLt(address underlying, uint8 eModeCategoryId)
        internal
        view
        returns (uint256 ltvBound, uint256 ltBound, uint256 ltvConfig, uint256 ltConfig)
    {
        address[] memory reserves = pool.getReservesList();
        for (uint256 i = 0; i < reserves.length; ++i) {
            DataTypes.ReserveConfigurationMap memory currentConfig = pool.getConfiguration(reserves[i]);
            if (eModeCategoryId == currentConfig.getEModeCategory() || underlying == reserves[i]) {
                ltvBound = uint16(Math.max(ltvBound, currentConfig.getLtv()));

                ltBound = uint16(Math.max(ltBound, currentConfig.getLiquidationThreshold()));

                if (underlying == reserves[i]) {
                    ltvConfig = uint16(currentConfig.getLtv());
                    ltConfig = uint16(currentConfig.getLiquidationThreshold());
                }
            }
        }
    }

    function _setEModeCategoryAsset(
        DataTypes.EModeCategory memory eModeCategory,
        address underlying,
        uint8 eModeCategoryId
    ) internal {
        poolAdmin.setEModeCategory(
            eModeCategoryId,
            eModeCategory.ltv,
            eModeCategory.liquidationThreshold,
            eModeCategory.liquidationBonus,
            address(1),
            ""
        );
        poolAdmin.setAssetEModeCategory(underlying, eModeCategoryId);
    }
}<|MERGE_RESOLUTION|>--- conflicted
+++ resolved
@@ -27,13 +27,10 @@
 contract ForkTest is BaseTest {
     using WadRayMath for uint256;
     using PercentageMath for uint256;
+    using SafeTransferLib for ERC20;
     using TestConfigLib for TestConfig;
-<<<<<<< HEAD
     using ReserveDataLib for DataTypes.ReserveData;
     using ReserveDataTestLib for DataTypes.ReserveData;
-=======
-    using SafeTransferLib for ERC20;
->>>>>>> 5d044163
     using ReserveConfiguration for DataTypes.ReserveConfigurationMap;
 
     /* STRUCTS */
