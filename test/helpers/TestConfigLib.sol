// SPDX-License-Identifier: AGPL-3.0-only
pragma solidity ^0.8.0;

import {stdJson} from "@forge-std/StdJson.sol";

struct TestConfig {
    string json;
}

library TestConfigLib {
    using stdJson for string;

    string internal constant RPC_ALIAS_PATH = "$.rpcAlias";
    string internal constant FORK_BLOCK_NUMBER_PATH = "$.forkBlockNumber";
    string internal constant ADDRESSES_PROVIDER_PATH = "$.addressesProvider";
    string internal constant WRAPPED_NATIVE_PATH = "$.wrappedNative";
    string internal constant STAKED_NATIVE_PATH = "$.stakedNative";
    string internal constant MARKETS_PATH = "$.markets";
    string internal constant MORPHO_DAO_PATH = "$.morphoDao";
    string internal constant REWARDS_CONTROLLER_PATH = "$.rewardsController";

    function getAddress(TestConfig storage config, string memory key) internal returns (address) {
        return config.json.readAddress(string.concat("$.", key));
    }

    function getRpcAlias(TestConfig storage config) internal returns (string memory) {
        return config.json.readString(RPC_ALIAS_PATH);
    }

    function getForkBlockNumber(TestConfig storage config) internal returns (uint256) {
        return config.json.readUint(FORK_BLOCK_NUMBER_PATH);
    }

    function getAddressesProvider(TestConfig storage config) internal returns (address) {
        return config.json.readAddress(ADDRESSES_PROVIDER_PATH);
    }

    function getMorphoDao(TestConfig storage config) internal returns (address) {
        return config.json.readAddress(MORPHO_DAO_PATH);
    }

<<<<<<< HEAD
    function getRewardsController(TestConfig storage config) internal view returns (address) {
        return config.json.readAddress(REWARDS_CONTROLLER_PATH);
    }

    function getWrappedNative(TestConfig storage config) internal view returns (address) {
=======
    function getWrappedNative(TestConfig storage config) internal returns (address) {
>>>>>>> 72c16775
        return getAddress(config, config.json.readString(WRAPPED_NATIVE_PATH));
    }

    function getStakedNative(TestConfig storage config) internal returns (address) {
        return getAddress(config, config.json.readString(STAKED_NATIVE_PATH));
    }
}<|MERGE_RESOLUTION|>--- conflicted
+++ resolved
@@ -39,15 +39,11 @@
         return config.json.readAddress(MORPHO_DAO_PATH);
     }
 
-<<<<<<< HEAD
-    function getRewardsController(TestConfig storage config) internal view returns (address) {
+    function getRewardsController(TestConfig storage config) internal returns (address) {
         return config.json.readAddress(REWARDS_CONTROLLER_PATH);
     }
 
-    function getWrappedNative(TestConfig storage config) internal view returns (address) {
-=======
     function getWrappedNative(TestConfig storage config) internal returns (address) {
->>>>>>> 72c16775
         return getAddress(config, config.json.readString(WRAPPED_NATIVE_PATH));
     }
 
