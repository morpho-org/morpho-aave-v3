--- conflicted
+++ resolved
@@ -5,11 +5,8 @@
 
 import {Math} from "@morpho-utils/math/Math.sol";
 import {PercentageMath} from "@morpho-utils/math/PercentageMath.sol";
-<<<<<<< HEAD
 import {DataTypes} from "@aave-v3-core/protocol/libraries/types/DataTypes.sol";
-=======
 import {collateralValue, rawCollateralValue} from "test/helpers/Utils.sol";
->>>>>>> c2872e48
 
 import {ERC20} from "@solmate/tokens/ERC20.sol";
 
@@ -112,7 +109,6 @@
     }
 
     /// @dev Calculates the maximum borrowable quantity collateralized by the given quantity of collateral.
-<<<<<<< HEAD
     function borrowable(
         TestMarket storage borrowedMarket,
         TestMarket storage collateralMarket,
@@ -121,9 +117,7 @@
     ) internal view returns (uint256) {
         uint256 ltv = getLtv(collateralMarket, eModeCategoryId);
 
-        return quote(
-            borrowedMarket, collateralMarket, rawCollateral * (Constants.LT_LOWER_BOUND - 1) / Constants.LT_LOWER_BOUND
-        )
+        return quote(borrowedMarket, collateralMarket, collateralValue(rawCollateral))
             // The borrowable quantity is under-estimated because of decimals precision (especially for the pair WBTC/WETH).
             .percentMul(ltv - 10);
     }
@@ -137,9 +131,7 @@
     ) internal view returns (uint256) {
         uint256 lt = getLt(collateralMarket, eModeCategoryId);
 
-        return quote(
-            borrowedMarket, collateralMarket, rawCollateral * (Constants.LT_LOWER_BOUND - 1) / Constants.LT_LOWER_BOUND
-        )
+        return quote(borrowedMarket, collateralMarket, collateralValue(rawCollateral))
             // The collateralized quantity is under-estimated because of decimals precision (especially for the pair WBTC/WETH).
             .percentMul(lt - 10);
     }
@@ -153,36 +145,15 @@
     ) internal view returns (uint256) {
         uint256 ltv = getLtv(collateralMarket, eModeCategoryId);
 
-        return quote(collateralMarket, borrowedMarket, amount)
-            // The quantity of collateral required to open a borrow is over-estimated because of decimals precision (especially for the pair WBTC/WETH).
-            .percentDiv(ltv - 10) * Constants.LT_LOWER_BOUND / (Constants.LT_LOWER_BOUND - 1);
-=======
-    function borrowable(TestMarket storage borrowedMarket, TestMarket storage collateralMarket, uint256 rawCollateral)
-        internal
-        view
-        returns (uint256)
-    {
-        return
-            quote(borrowedMarket, collateralMarket, collateralValue(rawCollateral)).percentMul(collateralMarket.ltv - 1);
-    }
-
-    /// @dev Calculates the minimum collateral quantity necessary to collateralize the given quantity of debt and still be able to borrow.
-    function minBorrowCollateral(TestMarket storage collateralMarket, TestMarket storage borrowedMarket, uint256 amount)
-        internal
-        view
-        returns (uint256)
-    {
         return rawCollateralValue(
             quote(collateralMarket, borrowedMarket, amount)
                 // The quantity of collateral required to open a borrow is over-estimated because of decimals precision (especially for the pair WBTC/WETH).
-                .percentDiv(collateralMarket.ltv - 10)
+                .percentDiv(ltv - 10)
         );
->>>>>>> c2872e48
     }
 
     /// @dev Calculates the minimum collateral quantity necessary to collateralize the given quantity of debt,
     ///      without necessarily being able to borrow more.
-<<<<<<< HEAD
     function minCollateral(
         TestMarket storage collateralMarket,
         TestMarket storage borrowedMarket,
@@ -191,15 +162,6 @@
     ) internal view returns (uint256) {
         uint256 lt = getLt(collateralMarket, eModeCategoryId);
 
-        return quote(collateralMarket, borrowedMarket, amount).percentDiv(lt) * Constants.LT_LOWER_BOUND
-            / (Constants.LT_LOWER_BOUND - 1);
-=======
-    function minCollateral(TestMarket storage collateralMarket, TestMarket storage borrowedMarket, uint256 amount)
-        internal
-        view
-        returns (uint256)
-    {
-        return rawCollateralValue(quote(collateralMarket, borrowedMarket, amount).percentDiv(collateralMarket.lt));
->>>>>>> c2872e48
+        return rawCollateralValue(quote(collateralMarket, borrowedMarket, amount).percentDiv(lt));
     }
 }