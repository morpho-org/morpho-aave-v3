// SPDX-License-Identifier: AGPL-3.0-only
pragma solidity ^0.8.0;

import {Constants} from "src/libraries/Constants.sol";

import {Math} from "@morpho-utils/math/Math.sol";
import {PercentageMath} from "@morpho-utils/math/PercentageMath.sol";
import {collateralValue, rawCollateralValue} from "test/helpers/Utils.sol";

import {ERC20} from "@solmate/tokens/ERC20.sol";

struct TestMarket {
    address aToken;
    address variableDebtToken;
    address stableDebtToken;
    address underlying;
    string symbol;
    uint256 decimals;
    //
    uint256 ltv;
    uint256 lt;
    uint256 liquidationBonus;
    uint256 supplyCap;
    uint256 borrowCap;
    //
    uint16 reserveFactor;
    uint16 p2pIndexCursor;
    //
    uint256 price;
    uint256 minAmount;
    uint256 maxAmount;
    //
    bool isBorrowable;
}

library TestMarketLib {
    using Math for uint256;
    using PercentageMath for uint256;

    /// @dev Returns the quantity that can be borrowed/withdrawn from the market.
    function liquidity(TestMarket storage market) internal view returns (uint256) {
        return ERC20(market.underlying).balanceOf(market.aToken);
    }

    /// @dev Returns the quantity currently supplied on the market on AaveV3.
    function totalSupply(TestMarket storage market) internal view returns (uint256) {
        return ERC20(market.aToken).totalSupply();
    }

    /// @dev Returns the quantity currently borrowed (with variable & stable rates) on the market on AaveV3.
    function totalBorrow(TestMarket storage market) internal view returns (uint256) {
        return totalVariableBorrow(market) + totalStableBorrow(market);
    }

    /// @dev Returns the quantity currently borrowed with variable rate from the market on AaveV3.
    function totalVariableBorrow(TestMarket storage market) internal view returns (uint256) {
        return ERC20(market.variableDebtToken).totalSupply();
    }

    /// @dev Returns the quantity currently borrowed with stable rate from the market on AaveV3.
    function totalStableBorrow(TestMarket storage market) internal view returns (uint256) {
        return ERC20(market.stableDebtToken).totalSupply();
    }

    /// @dev Returns the quantity currently supplied on behalf of the user, on the market on AaveV3.
    function supplyOf(TestMarket storage market, address user) internal view returns (uint256) {
        return ERC20(market.aToken).balanceOf(user);
    }

    /// @dev Returns the quantity currently borrowed on behalf of the user, with variable rate, on the market on AaveV3.
    function variableBorrowOf(TestMarket storage market, address user) internal view returns (uint256) {
        return ERC20(market.variableDebtToken).balanceOf(user);
    }

    /// @dev Returns the quantity currently borrowed on behalf of the user, with stable rate, on the market on AaveV3.
    function stableBorrowOf(TestMarket storage market, address user) internal view returns (uint256) {
        return ERC20(market.stableDebtToken).balanceOf(user);
    }

    /// @dev Calculates the underlying amount that can be supplied on the given market on AaveV3, reaching the borrow cap.
    function borrowGap(TestMarket storage market) internal view returns (uint256) {
        return market.borrowCap.zeroFloorSub(totalBorrow(market));
    }

    function quote(TestMarket storage quoteMarket, TestMarket storage baseMarket, uint256 amount)
        internal
        view
        returns (uint256)
    {
        return
            (amount * baseMarket.price * 10 ** quoteMarket.decimals) / (quoteMarket.price * 10 ** baseMarket.decimals);
    }

    /// @dev Calculates the maximum borrowable quantity collateralized by the given quantity of collateral.
    function borrowable(TestMarket storage borrowedMarket, TestMarket storage collateralMarket, uint256 rawCollateral)
        internal
        view
        returns (uint256)
    {
<<<<<<< HEAD
        return (
            collateralValue(rawCollateral).percentMul(collateralMarket.ltv - 1) * collateralMarket.price
                * 10 ** borrowedMarket.decimals
        ) / (borrowedMarket.price * 10 ** collateralMarket.decimals);
=======
        return quote(
            borrowedMarket, collateralMarket, rawCollateral * (Constants.LT_LOWER_BOUND - 1) / Constants.LT_LOWER_BOUND
        ).percentMul(collateralMarket.ltv - 1);
>>>>>>> 111cb576
    }

    /// @dev Calculates the minimum collateral quantity necessary to collateralize the given quantity of debt and still be able to borrow.
    function minBorrowCollateral(TestMarket storage collateralMarket, TestMarket storage borrowedMarket, uint256 amount)
        internal
        view
        returns (uint256)
    {
<<<<<<< HEAD
        return rawCollateralValue(
            (
                (amount * borrowedMarket.price * 10 ** collateralMarket.decimals)
                    / (collateralMarket.price * 10 ** borrowedMarket.decimals)
            )
                // The quantity of collateral required to open a borrow is over-estimated because of decimals precision (especially in the case WBTC/WETH).
                .percentDiv(collateralMarket.ltv - 10)
        );
=======
        return quote(collateralMarket, borrowedMarket, amount)
            // The quantity of collateral required to open a borrow is over-estimated because of decimals precision (especially for the pair WBTC/WETH).
            .percentDiv(collateralMarket.ltv - 10) * Constants.LT_LOWER_BOUND / (Constants.LT_LOWER_BOUND - 1);
>>>>>>> 111cb576
    }

    /// @dev Calculates the minimum collateral quantity necessary to collateralize the given quantity of debt,
    ///      without necessarily being able to borrow more.
    function minCollateral(TestMarket storage collateralMarket, TestMarket storage borrowedMarket, uint256 amount)
        internal
        view
        returns (uint256)
    {
<<<<<<< HEAD
        return rawCollateralValue(
            (
                (amount * borrowedMarket.price * 10 ** collateralMarket.decimals)
                    / (collateralMarket.price * 10 ** borrowedMarket.decimals)
            ).percentDiv(collateralMarket.lt)
        );
=======
        return quote(collateralMarket, borrowedMarket, amount).percentDiv(collateralMarket.lt)
            * Constants.LT_LOWER_BOUND / (Constants.LT_LOWER_BOUND - 1);
>>>>>>> 111cb576
    }
}<|MERGE_RESOLUTION|>--- conflicted
+++ resolved
@@ -82,6 +82,7 @@
         return market.borrowCap.zeroFloorSub(totalBorrow(market));
     }
 
+    /// @dev Quotes the given amount of base tokens as quote tokens.
     function quote(TestMarket storage quoteMarket, TestMarket storage baseMarket, uint256 amount)
         internal
         view
@@ -97,16 +98,8 @@
         view
         returns (uint256)
     {
-<<<<<<< HEAD
-        return (
-            collateralValue(rawCollateral).percentMul(collateralMarket.ltv - 1) * collateralMarket.price
-                * 10 ** borrowedMarket.decimals
-        ) / (borrowedMarket.price * 10 ** collateralMarket.decimals);
-=======
-        return quote(
-            borrowedMarket, collateralMarket, rawCollateral * (Constants.LT_LOWER_BOUND - 1) / Constants.LT_LOWER_BOUND
-        ).percentMul(collateralMarket.ltv - 1);
->>>>>>> 111cb576
+        return
+            quote(borrowedMarket, collateralMarket, collateralValue(rawCollateral)).percentMul(collateralMarket.ltv - 1);
     }
 
     /// @dev Calculates the minimum collateral quantity necessary to collateralize the given quantity of debt and still be able to borrow.
@@ -115,20 +108,11 @@
         view
         returns (uint256)
     {
-<<<<<<< HEAD
         return rawCollateralValue(
-            (
-                (amount * borrowedMarket.price * 10 ** collateralMarket.decimals)
-                    / (collateralMarket.price * 10 ** borrowedMarket.decimals)
-            )
-                // The quantity of collateral required to open a borrow is over-estimated because of decimals precision (especially in the case WBTC/WETH).
+            quote(collateralMarket, borrowedMarket, amount)
+                // The quantity of collateral required to open a borrow is over-estimated because of decimals precision (especially for the pair WBTC/WETH).
                 .percentDiv(collateralMarket.ltv - 10)
         );
-=======
-        return quote(collateralMarket, borrowedMarket, amount)
-            // The quantity of collateral required to open a borrow is over-estimated because of decimals precision (especially for the pair WBTC/WETH).
-            .percentDiv(collateralMarket.ltv - 10) * Constants.LT_LOWER_BOUND / (Constants.LT_LOWER_BOUND - 1);
->>>>>>> 111cb576
     }
 
     /// @dev Calculates the minimum collateral quantity necessary to collateralize the given quantity of debt,
@@ -138,16 +122,6 @@
         view
         returns (uint256)
     {
-<<<<<<< HEAD
-        return rawCollateralValue(
-            (
-                (amount * borrowedMarket.price * 10 ** collateralMarket.decimals)
-                    / (collateralMarket.price * 10 ** borrowedMarket.decimals)
-            ).percentDiv(collateralMarket.lt)
-        );
-=======
-        return quote(collateralMarket, borrowedMarket, amount).percentDiv(collateralMarket.lt)
-            * Constants.LT_LOWER_BOUND / (Constants.LT_LOWER_BOUND - 1);
->>>>>>> 111cb576
+        return rawCollateralValue(quote(collateralMarket, borrowedMarket, amount).percentDiv(collateralMarket.lt));
     }
 }