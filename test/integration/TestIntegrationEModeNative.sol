--- conflicted
+++ resolved
@@ -85,19 +85,9 @@
 
         _prepareOnBehalf(onBehalf);
 
-<<<<<<< HEAD
-        TestMarket storage market = testMarkets[_randomBorrowable(seed)];
+        TestMarket storage market = testMarkets[_randomUnderlying(seed)];
 
-        vm.assume(market.underlying != wNative && market.underlying != sNative);
-=======
-        for (uint256 marketIndex; marketIndex < allUnderlyings.length; ++marketIndex) {
-            _revert();
-
-            TestMarket storage market = testMarkets[allUnderlyings[marketIndex]];
-
-            // AAVE will not produce the expected error since it is not borrowable from the pool.
-            if (market.underlying == aave || market.underlying == wNative || market.underlying == sNative) continue;
->>>>>>> 281824bf
+        vm.assume(market.underlying != aave && market.underlying != wNative && market.underlying != sNative);
 
         amount = _boundBorrow(market, amount);
 
