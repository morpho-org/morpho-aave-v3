--- conflicted
+++ resolved
@@ -528,19 +528,12 @@
         _promoteBorrow(promoter1, borrowedMarket, borrowed.wadMul(promotionFactor));
 
         uint256 newScaledCollateralBalance = morpho.scaledCollateralBalance(collateralMarket.underlying, borrower)
-            .rayMul((collateralMarket.ltv - 10).rayDiv(collateralMarket.lt)).wadMul(healthFactor);
+            .rayMul((collateralMarket.ltv - 10).rayDiv(collateralMarket.lt)).wadMul(healthFactor) * Constants.LT_LOWER_BOUND
+            / (Constants.LT_LOWER_BOUND - 3);
 
         stdstore.target(address(morpho)).sig("scaledCollateralBalance(address,address)").with_key(
             collateralMarket.underlying
-<<<<<<< HEAD
         ).with_key(borrower).checked_write(newScaledCollateralBalance);
-=======
-        ).with_key(borrower).checked_write(
-            morpho.scaledCollateralBalance(collateralMarket.underlying, borrower).percentSub(
-                collateralMarket.ltv.percentDiv(collateralMarket.lt)
-            ) * Constants.LT_LOWER_BOUND / (Constants.LT_LOWER_BOUND - 3)
-        );
->>>>>>> d3022120
 
         borrowBalance = morpho.borrowBalance(borrowedMarket.underlying, borrower);
         collateralBalance = morpho.collateralBalance(collateralMarket.underlying, borrower);
