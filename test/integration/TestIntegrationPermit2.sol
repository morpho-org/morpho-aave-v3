// SPDX-License-Identifier: AGPL-3.0-only
pragma solidity ^0.8.0;

import {SignatureVerification} from "@permit2/libraries/SignatureVerification.sol";
import {SafeCast160} from "@permit2/libraries/SafeCast160.sol";
import {SignatureExpired} from "@permit2/PermitErrors.sol";

import {ECDSA} from "@openzeppelin/contracts/utils/cryptography/ECDSA.sol";

import "test/helpers/IntegrationTest.sol";

contract TestIntegrationPermit2 is IntegrationTest {
    using SafeTransferLib for ERC20;
    using WadRayMath for uint256;
<<<<<<< HEAD
=======
    using PermitHash for IAllowanceTransfer.PermitSingle;
>>>>>>> d78f811b

    function _signPermit2(
        address underlying,
        address delegator,
        address spender,
        uint256 amount,
        uint256 deadline,
        uint256 privateKey
    ) internal view returns (Types.Signature memory sig) {
        (,, uint48 nonce) = PERMIT2.allowance(delegator, address(underlying), spender);
        IAllowanceTransfer.PermitDetails memory details = IAllowanceTransfer.PermitDetails({
            token: address(underlying),
            amount: SafeCast160.toUint160(amount),
            // Use an unlimited expiration because it most
            // closely mimics how a standard approval works.
            expiration: type(uint48).max,
            nonce: nonce
        });
        IAllowanceTransfer.PermitSingle memory permitSingle =
            IAllowanceTransfer.PermitSingle({details: details, spender: spender, sigDeadline: deadline});

        bytes32 hashed = ECDSA.toTypedDataHash(PERMIT2.DOMAIN_SEPARATOR(), permitSingle.hash());

        (sig.v, sig.r, sig.s) = vm.sign(privateKey, hashed);
    }

    function testSupplyWithPermit2(
        uint256 privateKey,
        uint256 deadline,
        uint256 amount,
        uint256 seed,
        uint256 timestamp
    ) public {
        deadline = bound(deadline, block.timestamp, type(uint32).max);
        privateKey = bound(privateKey, 1, type(uint160).max);
        address delegator = vm.addr(privateKey);

        TestMarket storage market = testMarkets[_randomUnderlying(seed)];

        amount = _boundSupply(market, amount);

        address spender = address(morpho);

        Types.Signature memory sig = _signPermit2(market.underlying, delegator, spender, amount, deadline, privateKey);
        vm.prank(delegator);
        ERC20(market.underlying).safeApprove(address(PERMIT2), type(uint256).max);

        timestamp = bound(timestamp, 0, Math.min(deadline, type(uint48).max) - block.timestamp);
        vm.warp(block.timestamp + timestamp);

        _deal(market.underlying, delegator, amount);

        uint256 balanceBefore = ERC20(market.underlying).balanceOf(delegator);
        uint256 balanceSupplyBefore = morpho.supplyBalance(market.underlying, delegator);

        vm.prank(delegator);
        morpho.supplyWithPermit(market.underlying, amount, delegator, DEFAULT_MAX_ITERATIONS, deadline, sig);
        /// The maximum gap needs to be 4 because sometimes the timestamp is very big, otherwise the test reverts.
        assertApproxEqAbs(
            morpho.supplyBalance(market.underlying, delegator), balanceSupplyBefore + amount, 4, "Incorrect Supply"
        );
        assertEq(ERC20(market.underlying).balanceOf(delegator), balanceBefore - amount, "Incorrect Balance");
    }

    function testSupplyCollateralWithPermit2(
        uint256 privateKey,
        uint256 deadline,
        uint256 amount,
        uint256 seed,
        address onBehalf,
        uint256 timestamp
    ) public {
        deadline = bound(deadline, block.timestamp, type(uint32).max);
        privateKey = bound(privateKey, 1, type(uint160).max);
        address delegator = vm.addr(privateKey);

        onBehalf = _boundOnBehalf(onBehalf);

        TestMarket storage market = testMarkets[_randomCollateral(seed)];

        amount = _boundSupply(market, amount);

        address spender = address(morpho);

        Types.Signature memory sig = _signPermit2(market.underlying, delegator, spender, amount, deadline, privateKey);

        vm.prank(delegator);
        ERC20(market.underlying).safeApprove(address(PERMIT2), type(uint256).max);

        timestamp = bound(timestamp, 0, Math.min(deadline, type(uint48).max) - block.timestamp);
        vm.warp(block.timestamp + timestamp);

        _deal(market.underlying, delegator, amount);

        uint256 balanceBefore = ERC20(market.underlying).balanceOf(delegator);
        uint256 balanceSupplyBefore = morpho.supplyBalance(market.underlying, delegator);

        vm.prank(delegator);
        morpho.supplyCollateralWithPermit(market.underlying, amount, onBehalf, deadline, sig);

        assertApproxEqAbs(
            morpho.collateralBalance(market.underlying, onBehalf),
            balanceSupplyBefore + amount,
            4,
            "collateralBalanceAfter - collateralBalanceBefore != amouunt"
        );

        assertEq(
            ERC20(market.underlying).balanceOf(delegator),
            balanceBefore - amount,
            "balanceBefore - balanceAfter != amount"
        );
    }

    function testRepayWithPermit2(
        uint256 privateKey,
        uint256 deadline,
        uint256 amount,
        uint256 seed,
        address onBehalf,
        uint256 timestamp
    ) public {
        deadline = bound(deadline, block.timestamp, type(uint32).max);
        privateKey = bound(privateKey, 1, type(uint160).max);
        address delegator = vm.addr(privateKey);

        onBehalf = _boundOnBehalf(onBehalf);

        TestMarket storage market = testMarkets[_randomBorrowableInEMode(seed)];

        amount = _boundBorrow(market, amount);

        address spender = address(morpho);

        _borrowWithoutCollateral(onBehalf, market, amount, onBehalf, onBehalf, DEFAULT_MAX_ITERATIONS);

        vm.prank(delegator);
        ERC20(market.underlying).safeApprove(address(PERMIT2), type(uint256).max);

        timestamp = bound(timestamp, 0, Math.min(deadline, type(uint48).max) - block.timestamp);
        vm.warp(block.timestamp + timestamp);

        amount = morpho.borrowBalance(market.underlying, onBehalf) - 1;
        Types.Signature memory sig = _signPermit2(market.underlying, delegator, spender, amount, deadline, privateKey);

        _deal(market.underlying, delegator, amount);

        uint256 balanceBefore = ERC20(market.underlying).balanceOf(delegator);

        vm.prank(delegator);
        morpho.repayWithPermit(market.underlying, amount, onBehalf, deadline, sig);

        assertApproxEqAbs(morpho.borrowBalance(market.underlying, onBehalf), 0, 1, "Incorrect Borrow Balance");
        assertEq(ERC20(market.underlying).balanceOf(delegator), balanceBefore - amount, "Incorrect Balance");
    }

    function testRepayAllWithPermit2(
        uint256 privateKey,
        uint256 deadline,
        uint256 amount,
        uint256 seed,
        address onBehalf,
        uint256 timestamp
    ) public {
        deadline = bound(deadline, block.timestamp, type(uint32).max);
        privateKey = bound(privateKey, 1, type(uint160).max);
        address delegator = vm.addr(privateKey);

        onBehalf = _boundOnBehalf(onBehalf);

        TestMarket storage market = testMarkets[_randomBorrowableInEMode(seed)];

        amount = _boundBorrow(market, amount);

        address spender = address(morpho);

        _borrowWithoutCollateral(onBehalf, market, amount, onBehalf, onBehalf, DEFAULT_MAX_ITERATIONS);

        vm.prank(delegator);
        ERC20(market.underlying).safeApprove(address(PERMIT2), type(uint256).max);

        timestamp = bound(timestamp, 0, Math.min(deadline, type(uint48).max) - block.timestamp);
        vm.warp(block.timestamp + timestamp);

        Types.Signature memory sig =
            _signPermit2(market.underlying, delegator, spender, type(uint160).max, deadline, privateKey);

        _deal(market.underlying, delegator, type(uint160).max);

        vm.prank(delegator);
        morpho.repayWithPermit(market.underlying, type(uint160).max, onBehalf, deadline, sig);

        assertEq(morpho.borrowBalance(market.underlying, onBehalf), 0, "Incorrect Borrow Balance");
    }

    function testSupplyWithPermit2ShouldRevertBecauseDeadlinePassed(
        uint256 privateKey,
        uint256 deadline,
        uint256 amount,
        uint256 seed,
        address onBehalf,
        uint256 timestamp
    ) public {
        deadline = bound(deadline, block.timestamp, type(uint32).max - 1);
        privateKey = bound(privateKey, 1, type(uint160).max);
        address delegator = vm.addr(privateKey);

        onBehalf = _boundOnBehalf(onBehalf);

        TestMarket storage market = testMarkets[_randomUnderlying(seed)];

        amount = _boundSupply(market, amount);

        address spender = address(morpho);
        Types.Signature memory sig = _signPermit2(market.underlying, delegator, spender, amount, deadline, privateKey);

        vm.prank(delegator);
        ERC20(market.underlying).safeApprove(address(PERMIT2), type(uint256).max);

        _deal(market.underlying, delegator, amount);

        timestamp = bound(timestamp, deadline + 1, type(uint256).max);
        vm.warp(timestamp);

        vm.prank(delegator);
        vm.expectRevert(abi.encodeWithSelector(SignatureExpired.selector, deadline));
        morpho.supplyWithPermit(market.underlying, amount, onBehalf, DEFAULT_MAX_ITERATIONS, deadline, sig);
    }

    function testSupplyWithPermit2ShouldRevertIfSignatureUsedTwice(
        uint256 privateKey,
        uint256 deadline,
        uint256 amount,
        uint256 seed,
        address onBehalf,
        uint256 timestamp
    ) public {
        deadline = bound(deadline, block.timestamp, type(uint32).max);
        privateKey = bound(privateKey, 1, type(uint160).max);
        address delegator = vm.addr(privateKey);

        onBehalf = _boundOnBehalf(onBehalf);

        TestMarket storage market = testMarkets[_randomUnderlying(seed)];

        amount = _boundSupply(market, amount);

        address spender = address(morpho);

        Types.Signature memory sig = _signPermit2(market.underlying, delegator, spender, amount, deadline, privateKey);

        vm.prank(delegator);
        ERC20(market.underlying).safeApprove(address(PERMIT2), type(uint256).max);

        _deal(market.underlying, delegator, 2 * amount);

        timestamp = bound(timestamp, 0, Math.min(deadline, type(uint48).max) - block.timestamp);
        vm.warp(block.timestamp + timestamp);

        vm.prank(delegator);
        morpho.supplyWithPermit(market.underlying, amount, onBehalf, DEFAULT_MAX_ITERATIONS, deadline, sig);

        vm.prank(delegator);
        vm.expectRevert(SignatureVerification.InvalidSigner.selector);
        morpho.supplyWithPermit(market.underlying, amount, onBehalf, DEFAULT_MAX_ITERATIONS, deadline, sig);
    }

    function testShouldRevertIfSomeoneImpersonateSignerOfPermit2(
        uint256 privateKey,
        uint256 deadline,
        uint256 amount,
        uint256 seed,
        address pranker,
        uint256 timestamp
    ) public {
        deadline = bound(deadline, block.timestamp, type(uint32).max);
        privateKey = bound(privateKey, 1, type(uint160).max);
        address delegator = vm.addr(privateKey);
        pranker = _boundAddressNotZero(pranker);
        vm.assume(pranker != delegator && pranker.code.length == 0);

        TestMarket storage market = testMarkets[_randomUnderlying(seed)];

        amount = _boundSupply(market, amount);

        address spender = address(morpho);

        Types.Signature memory sig = _signPermit2(market.underlying, delegator, spender, amount, deadline, privateKey);

        vm.prank(delegator);
        ERC20(market.underlying).safeApprove(address(PERMIT2), type(uint256).max);

        _deal(market.underlying, delegator, amount);

        timestamp = bound(timestamp, 0, Math.min(deadline, type(uint48).max) - block.timestamp);
        vm.warp(block.timestamp + timestamp);

        vm.prank(pranker);
        vm.expectRevert(SignatureVerification.InvalidSigner.selector);
        morpho.supplyWithPermit(market.underlying, amount, delegator, DEFAULT_MAX_ITERATIONS, deadline, sig);
    }

    function testShouldRevertIfSupplyAnotherAmountThanTheOneSigned(
        uint256 privateKey,
        uint256 deadline,
        uint256 amount,
        uint256 seed,
        uint256 supplied,
        uint256 timestamp
    ) public {
        deadline = bound(deadline, block.timestamp, type(uint32).max);
        privateKey = bound(privateKey, 1, type(uint160).max);
        address delegator = vm.addr(privateKey);

        TestMarket storage market = testMarkets[_randomUnderlying(seed)];

        amount = _boundSupply(market, amount);
        supplied = bound(supplied, 0, amount - 1);

        address spender = address(morpho);

        Types.Signature memory sig = _signPermit2(market.underlying, delegator, spender, amount, deadline, privateKey);

        vm.prank(delegator);
        ERC20(market.underlying).safeApprove(address(PERMIT2), type(uint256).max);

        _deal(market.underlying, delegator, amount);

        timestamp = bound(timestamp, 0, Math.min(deadline, type(uint48).max) - block.timestamp);
        vm.warp(block.timestamp + timestamp);

        vm.prank(delegator);
        vm.expectRevert(SignatureVerification.InvalidSigner.selector);
        morpho.supplyWithPermit(market.underlying, supplied, delegator, DEFAULT_MAX_ITERATIONS, deadline, sig);
    }

    function testShouldRevertIfPermit2SignWithWrongPrivateKey(
        uint256 privateKey,
        uint256 wrongPrivateKey,
        uint256 deadline,
        uint256 amount,
        uint256 seed,
        uint256 timestamp
    ) public {
        deadline = bound(deadline, block.timestamp, type(uint32).max);
        privateKey = bound(privateKey, 1, type(uint160).max);
        address delegator = vm.addr(privateKey);

        wrongPrivateKey = bound(wrongPrivateKey, 1, type(uint160).max);
        vm.assume(wrongPrivateKey != privateKey);

        TestMarket storage market = testMarkets[_randomUnderlying(seed)];

        amount = _boundSupply(market, amount);

        address spender = address(morpho);

        Types.Signature memory sig =
            _signPermit2(market.underlying, delegator, spender, amount, deadline, wrongPrivateKey);

        vm.prank(delegator);
        ERC20(market.underlying).safeApprove(address(PERMIT2), type(uint256).max);

        _deal(market.underlying, delegator, amount);

        timestamp = bound(timestamp, 0, Math.min(deadline, type(uint48).max) - block.timestamp);
        vm.warp(block.timestamp + timestamp);

        vm.prank(delegator);
        vm.expectRevert(SignatureVerification.InvalidSigner.selector);
        morpho.supplyWithPermit(market.underlying, amount, delegator, DEFAULT_MAX_ITERATIONS, deadline, sig);
    }
}<|MERGE_RESOLUTION|>--- conflicted
+++ resolved
@@ -12,10 +12,7 @@
 contract TestIntegrationPermit2 is IntegrationTest {
     using SafeTransferLib for ERC20;
     using WadRayMath for uint256;
-<<<<<<< HEAD
-=======
     using PermitHash for IAllowanceTransfer.PermitSingle;
->>>>>>> d78f811b
 
     function _signPermit2(
         address underlying,
