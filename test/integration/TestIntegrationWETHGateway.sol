// SPDX-License-Identifier: AGPL-3.0-only
pragma solidity ^0.8.0;

import {WETHGateway} from "src/extensions/WETHGateway.sol";

import "test/helpers/IntegrationTest.sol";

contract TestIntegrationWETHGateway is IntegrationTest {
    uint256 internal constant MIN_AMOUNT = 1e9;
    uint256 internal constant MAX_ITERATIONS = 10;

    WETHGateway internal wethGateway;

    function setUp() public override {
        super.setUp();

        wethGateway = new WETHGateway(address(morpho));
    }

    /// @dev Assumes the receiver is able to receive ETH without reverting.
    function _assumeReceiver(address receiver) internal {
        (bool success,) = receiver.call("");
        vm.assume(success);
    }

    function invariantWETHAllowance() public {
        assertEq(ERC20(weth).allowance(address(wethGateway), address(morpho)), type(uint256).max);
    }

    function invariantETHBalance() public {
        assertEq(address(wethGateway).balance, 0);
    }

    function invariantWETHBalance() public {
        assertEq(ERC20(weth).balanceOf(address(wethGateway)), 0);
    }

<<<<<<< HEAD
    function testCannotSendETHToWETHGateway(uint96 amount) public {
        vm.expectRevert(WETHGateway.OnlyWETH.selector);
=======
    function testShouldNotPassMorphoZeroAddress() public {
        vm.expectRevert(Errors.AddressIsZero.selector);
        new WETHGateway(address(0));
    }

    function testCannotSendETHToWETHGateway(uint256 amount) public {
        deal(address(this), amount);
        vm.expectRevert(abi.encodeWithSelector(WETHGateway.OnlyWETH.selector));
>>>>>>> e08e5f62
        payable(wethGateway).transfer(amount);
    }

    function testSupplyETH(uint256 amount, address onBehalf) public {
        onBehalf = _boundAddressNotZero(onBehalf);
        assertEq(morpho.supplyBalance(weth, onBehalf), 0);

        amount = bound(amount, MIN_AMOUNT, type(uint96).max);

        uint256 balanceBefore = address(this).balance;
        uint256 onBehalfBalanceBefore = onBehalf.balance;
<<<<<<< HEAD

        _supplyETH(onBehalf, amount);

        if (onBehalf != address(this)) assertEq(onBehalf.balance, onBehalfBalanceBefore, "onBehalfBalance");
        assertEq(address(this).balance + amount, balanceBefore, "balanceAfter != balanceBefore - amount");
        assertApproxEqAbs(morpho.supplyBalance(weth, onBehalf), amount, 1, "supplyBalance != amount");
=======
        uint256 supplied = _supplyETH(onBehalf, amount);

        if (onBehalf != address(this)) assertEq(onBehalf.balance, onBehalfBalanceBefore);
        assertEq(address(this).balance, 0);
        assertEq(supplied, amount);
        assertApproxEqAbs(morpho.supplyBalance(weth, onBehalf), amount, 1, "supply != amount");
>>>>>>> e08e5f62
    }

    function testSupplyCollateralETH(uint256 amount, address onBehalf) public {
        onBehalf = _boundAddressNotZero(onBehalf);
        assertEq(morpho.collateralBalance(weth, onBehalf), 0);

        amount = bound(amount, MIN_AMOUNT, type(uint96).max);

        uint256 balanceBefore = address(this).balance;
        uint256 onBehalfBalanceBefore = onBehalf.balance;
<<<<<<< HEAD

        _supplyCollateralETH(onBehalf, amount);

        if (onBehalf != address(this)) assertEq(onBehalf.balance, onBehalfBalanceBefore, "onBehalfBalance");
        assertEq(address(this).balance + amount, balanceBefore, "balanceAfter != balanceBefore - amount");
        assertApproxEqAbs(morpho.collateralBalance(weth, onBehalf), amount, 1, "collateralBalance != amount");
=======
        uint256 supplied = _supplyCollateralETH(onBehalf, amount);

        if (onBehalf != address(this)) assertEq(onBehalf.balance, onBehalfBalanceBefore);
        assertEq(address(this).balance, 0);
        assertEq(supplied, amount);
        assertApproxEqAbs(morpho.collateralBalance(weth, onBehalf), amount, 2);
>>>>>>> e08e5f62
    }

    function testCannotWithdrawIfWETHGatewayNotManager(uint256 amount) public {
        amount = bound(amount, 1, type(uint96).max);

        _supplyETH(address(this), amount);

        vm.expectRevert(Errors.PermissionDenied.selector);
        wethGateway.withdrawETH(amount, address(this), MAX_ITERATIONS);
    }

    function testWithdrawETH(uint256 collateral, uint256 toWithdraw, address receiver) public {
        _assumeReceiver(receiver);

<<<<<<< HEAD
        collateral = bound(collateral, MIN_AMOUNT, type(uint96).max);
        toWithdraw = bound(toWithdraw, 1, collateral);

        _supplyETH(address(this), collateral);
        assertGt(morpho.supplyBalance(weth, address(this)), 0);

        morpho.approveManager(address(wethGateway), true);

        uint256 balanceBefore = address(this).balance;
        uint256 receiverBalanceBefore = receiver.balance;

        wethGateway.withdrawETH(toWithdraw, receiver, MAX_ITERATIONS);

        if (receiver != address(this)) assertEq(address(this).balance, balanceBefore);
        assertApproxEqAbs(receiver.balance, receiverBalanceBefore + toWithdraw, 1);
        assertApproxEqAbs(
            morpho.supplyBalance(weth, address(this)),
            collateral - toWithdraw,
            2,
            "collateralBalance != collateral - toWithdraw"
        );
=======
        amount = bound(amount, MIN_AMOUNT, type(uint96).max);
        toWithdraw = bound(toWithdraw, 1, type(uint256).max);
        deal(address(this), amount);

        _supplyETH(address(this), amount);

        morpho.approveManager(address(wethGateway), true);

        uint256 balanceBefore = receiver.balance;
        uint256 withdrawn = wethGateway.withdrawETH(toWithdraw, receiver, MAX_ITERATIONS);

        if (receiver != address(this)) assertEq(address(this).balance, 0);
        assertApproxEqAbs(withdrawn, Math.min(toWithdraw, amount), 1);
        assertApproxEqAbs(morpho.supplyBalance(weth, address(this)), amount - withdrawn, 2, "supply != expected");
        assertApproxEqAbs(receiver.balance, balanceBefore + withdrawn, 1);
>>>>>>> e08e5f62
    }

    function testCannotWithdrawCollateralIfWETHGatewayNotManager(uint256 amount) public {
        amount = bound(amount, 1, type(uint96).max);

        _supplyCollateralETH(address(this), amount);

        vm.expectRevert(Errors.PermissionDenied.selector);
        wethGateway.withdrawCollateralETH(amount, address(this));
    }

    function testWithdrawCollateralETH(uint256 collateral, uint256 toWithdraw, address receiver) public {
        _assumeReceiver(receiver);

<<<<<<< HEAD
        collateral = bound(collateral, MIN_AMOUNT, type(uint96).max);
        toWithdraw = bound(toWithdraw, 1, collateral);

        _supplyCollateralETH(address(this), collateral);
        assertGt(morpho.collateralBalance(weth, address(this)), 0);

        morpho.approveManager(address(wethGateway), true);

        uint256 balanceBefore = address(this).balance;
        uint256 receiverBalanceBefore = receiver.balance;

        wethGateway.withdrawCollateralETH(toWithdraw, receiver);

        if (receiver != address(this)) assertEq(address(this).balance, balanceBefore);
        assertApproxEqAbs(receiver.balance, receiverBalanceBefore + toWithdraw, 1);
        assertApproxEqAbs(
            morpho.collateralBalance(weth, address(this)),
            collateral - toWithdraw,
            2,
            "collateralBalance != collateral - toWithdraw"
        );
=======
        amount = bound(amount, MIN_AMOUNT, type(uint96).max);
        toWithdraw = bound(toWithdraw, 1, type(uint256).max);
        deal(address(this), amount);

        _supplyCollateralETH(address(this), amount);

        morpho.approveManager(address(wethGateway), true);

        uint256 balanceBefore = receiver.balance;
        uint256 withdrawn = wethGateway.withdrawCollateralETH(toWithdraw, receiver);

        if (receiver != address(this)) assertEq(address(this).balance, 0);
        assertApproxEqAbs(withdrawn, Math.min(toWithdraw, amount), 1);
        assertApproxEqAbs(
            morpho.collateralBalance(weth, address(this)), amount - withdrawn, 2, "collateral != expected"
        );
        assertApproxEqAbs(receiver.balance, balanceBefore + withdrawn, 1);
>>>>>>> e08e5f62
    }

    function testCannotBorrowIfWETHGatewayNotManager(uint256 amount) public {
        amount = bound(amount, MIN_AMOUNT, type(uint96).max);

        _supplyCollateralETH(address(this), amount);

        vm.expectRevert(Errors.PermissionDenied.selector);
        wethGateway.borrowETH(amount / 2, address(this), MAX_ITERATIONS);
    }

    function testBorrowETH(uint256 amount, address receiver) public {
        _assumeReceiver(receiver);

        amount = bound(amount, MIN_AMOUNT, type(uint96).max);

        _supplyCollateralETH(address(this), amount);

        morpho.approveManager(address(wethGateway), true);

        uint256 balanceBefore = receiver.balance;
        uint256 toBorrow = amount / 2;
        uint256 borrowed = wethGateway.borrowETH(toBorrow, receiver, MAX_ITERATIONS);

        assertEq(borrowed, toBorrow);
        assertGt(morpho.borrowBalance(weth, address(this)), 0);
        assertApproxEqAbs(morpho.borrowBalance(weth, address(this)), toBorrow, 1);
        assertEq(receiver.balance, balanceBefore + toBorrow);
    }

    function testRepayETH(uint256 amount, uint256 toRepay, address onBehalf, address repayer) public {
        _assumeReceiver(onBehalf);
        amount = bound(amount, MIN_AMOUNT, type(uint96).max);

        _supplyCollateralETH(address(this), amount);

        morpho.approveManager(address(wethGateway), true);

        uint256 toBorrow = amount / 2;
        wethGateway.borrowETH(toBorrow, onBehalf, MAX_ITERATIONS);

        toRepay = bound(toRepay, 1, toBorrow);
        deal(repayer, toRepay);
        vm.prank(repayer);
        uint256 repaid = wethGateway.repayETH{value: toRepay}(address(this));

        assertEq(repaid, toRepay);
        assertEq(repayer.balance, 0);
        assertApproxEqAbs(
            morpho.borrowBalance(weth, address(this)), toBorrow - toRepay, 2, "borrow balance != expected"
        );
    }

    function testRepayETHWithExcess(uint256 amount, uint256 toRepay, address onBehalf, address repayer) public {
        _assumeReceiver(onBehalf);
        _assumeReceiver(repayer);
        amount = bound(amount, MIN_AMOUNT, type(uint96).max);
        deal(address(this), amount);

        _supplyCollateralETH(address(this), amount);

        morpho.approveManager(address(wethGateway), true);

        uint256 toBorrow = amount / 2;
        wethGateway.borrowETH(toBorrow, onBehalf, MAX_ITERATIONS);

        uint256 borrowBalance = morpho.borrowBalance(weth, address(this));

        toRepay = bound(toRepay, borrowBalance + 10, type(uint96).max);
        deal(repayer, toRepay);
        vm.prank(repayer);
        uint256 repaid = wethGateway.repayETH{value: toRepay}(address(this));

        assertEq(repaid, borrowBalance);
        assertEq(repayer.balance, toRepay - borrowBalance);
        assertApproxEqAbs(morpho.borrowBalance(weth, address(this)), 0, 2, "borrow balance != 0");
    }

    function _supplyETH(address onBehalf, uint256 amount) internal returns (uint256) {
        return wethGateway.supplyETH{value: amount}(onBehalf, MAX_ITERATIONS);
    }

    function _supplyCollateralETH(address onBehalf, uint256 amount) internal returns (uint256) {
        return wethGateway.supplyCollateralETH{value: amount}(onBehalf);
    }

    receive() external payable {}
}<|MERGE_RESOLUTION|>--- conflicted
+++ resolved
@@ -35,19 +35,13 @@
         assertEq(ERC20(weth).balanceOf(address(wethGateway)), 0);
     }
 
-<<<<<<< HEAD
-    function testCannotSendETHToWETHGateway(uint96 amount) public {
-        vm.expectRevert(WETHGateway.OnlyWETH.selector);
-=======
     function testShouldNotPassMorphoZeroAddress() public {
         vm.expectRevert(Errors.AddressIsZero.selector);
         new WETHGateway(address(0));
     }
 
-    function testCannotSendETHToWETHGateway(uint256 amount) public {
-        deal(address(this), amount);
-        vm.expectRevert(abi.encodeWithSelector(WETHGateway.OnlyWETH.selector));
->>>>>>> e08e5f62
+    function testCannotSendETHToWETHGateway(uint96 amount) public {
+        vm.expectRevert(WETHGateway.OnlyWETH.selector);
         payable(wethGateway).transfer(amount);
     }
 
@@ -59,21 +53,12 @@
 
         uint256 balanceBefore = address(this).balance;
         uint256 onBehalfBalanceBefore = onBehalf.balance;
-<<<<<<< HEAD
-
-        _supplyETH(onBehalf, amount);
+        uint256 supplied = _supplyETH(onBehalf, amount);
 
         if (onBehalf != address(this)) assertEq(onBehalf.balance, onBehalfBalanceBefore, "onBehalfBalance");
         assertEq(address(this).balance + amount, balanceBefore, "balanceAfter != balanceBefore - amount");
+        assertEq(supplied, amount, "supplied != amount");
         assertApproxEqAbs(morpho.supplyBalance(weth, onBehalf), amount, 1, "supplyBalance != amount");
-=======
-        uint256 supplied = _supplyETH(onBehalf, amount);
-
-        if (onBehalf != address(this)) assertEq(onBehalf.balance, onBehalfBalanceBefore);
-        assertEq(address(this).balance, 0);
-        assertEq(supplied, amount);
-        assertApproxEqAbs(morpho.supplyBalance(weth, onBehalf), amount, 1, "supply != amount");
->>>>>>> e08e5f62
     }
 
     function testSupplyCollateralETH(uint256 amount, address onBehalf) public {
@@ -84,21 +69,12 @@
 
         uint256 balanceBefore = address(this).balance;
         uint256 onBehalfBalanceBefore = onBehalf.balance;
-<<<<<<< HEAD
-
-        _supplyCollateralETH(onBehalf, amount);
+        uint256 supplied = _supplyCollateralETH(onBehalf, amount);
 
         if (onBehalf != address(this)) assertEq(onBehalf.balance, onBehalfBalanceBefore, "onBehalfBalance");
+        assertEq(supplied, amount, "supplied != amount");
         assertEq(address(this).balance + amount, balanceBefore, "balanceAfter != balanceBefore - amount");
-        assertApproxEqAbs(morpho.collateralBalance(weth, onBehalf), amount, 1, "collateralBalance != amount");
-=======
-        uint256 supplied = _supplyCollateralETH(onBehalf, amount);
-
-        if (onBehalf != address(this)) assertEq(onBehalf.balance, onBehalfBalanceBefore);
-        assertEq(address(this).balance, 0);
-        assertEq(supplied, amount);
-        assertApproxEqAbs(morpho.collateralBalance(weth, onBehalf), amount, 2);
->>>>>>> e08e5f62
+        assertApproxEqAbs(morpho.collateralBalance(weth, onBehalf), amount, 2, "collateralBalance != amount");
     }
 
     function testCannotWithdrawIfWETHGatewayNotManager(uint256 amount) public {
@@ -110,103 +86,70 @@
         wethGateway.withdrawETH(amount, address(this), MAX_ITERATIONS);
     }
 
-    function testWithdrawETH(uint256 collateral, uint256 toWithdraw, address receiver) public {
+    function testWithdrawETH(uint256 supply, uint256 toWithdraw, address receiver) public {
         _assumeReceiver(receiver);
 
-<<<<<<< HEAD
+        supply = bound(supply, MIN_AMOUNT, type(uint96).max);
+        toWithdraw = bound(toWithdraw, 1, type(uint256).max);
+
+        _supplyETH(address(this), supply);
+
+        morpho.approveManager(address(wethGateway), true);
+
+        uint256 balanceBefore = address(this).balance;
+        uint256 receiverBalanceBefore = receiver.balance;
+        uint256 withdrawn = wethGateway.withdrawETH(toWithdraw, receiver, MAX_ITERATIONS);
+
+        if (receiver != address(this)) assertEq(address(this).balance, balanceBefore, "balanceAfter != balanceBefore");
+        assertApproxEqAbs(withdrawn, Math.min(toWithdraw, supply), 1, "withdrawn != minimum");
+        assertApproxEqAbs(
+            morpho.supplyBalance(weth, address(this)), supply - withdrawn, 2, "supplyBalance != supply - toWithdraw"
+        );
+        assertApproxEqAbs(
+            receiver.balance,
+            receiverBalanceBefore + withdrawn,
+            1,
+            "receiverBalanceAfter != receiverBalanceBefore + withdrawn"
+        );
+    }
+
+    function testCannotWithdrawCollateralIfWETHGatewayNotManager(uint256 amount) public {
+        amount = bound(amount, 1, type(uint96).max);
+
+        _supplyCollateralETH(address(this), amount);
+
+        vm.expectRevert(Errors.PermissionDenied.selector);
+        wethGateway.withdrawCollateralETH(amount, address(this));
+    }
+
+    function testWithdrawCollateralETH(uint256 collateral, uint256 toWithdraw, address receiver) public {
+        _assumeReceiver(receiver);
+
         collateral = bound(collateral, MIN_AMOUNT, type(uint96).max);
-        toWithdraw = bound(toWithdraw, 1, collateral);
-
-        _supplyETH(address(this), collateral);
-        assertGt(morpho.supplyBalance(weth, address(this)), 0);
+        toWithdraw = bound(toWithdraw, 1, type(uint256).max);
+
+        _supplyCollateralETH(address(this), collateral);
 
         morpho.approveManager(address(wethGateway), true);
 
         uint256 balanceBefore = address(this).balance;
         uint256 receiverBalanceBefore = receiver.balance;
-
-        wethGateway.withdrawETH(toWithdraw, receiver, MAX_ITERATIONS);
-
-        if (receiver != address(this)) assertEq(address(this).balance, balanceBefore);
-        assertApproxEqAbs(receiver.balance, receiverBalanceBefore + toWithdraw, 1);
-        assertApproxEqAbs(
-            morpho.supplyBalance(weth, address(this)),
-            collateral - toWithdraw,
+        uint256 withdrawn = wethGateway.withdrawCollateralETH(toWithdraw, receiver);
+
+        if (receiver != address(this)) assertEq(address(this).balance, balanceBefore, "balanceAfter != balanceBefore");
+        assertApproxEqAbs(withdrawn, Math.min(toWithdraw, collateral), 1, "withdrawn != minimum");
+        assertApproxEqAbs(
+            morpho.collateralBalance(weth, address(this)),
+            collateral - withdrawn,
             2,
             "collateralBalance != collateral - toWithdraw"
         );
-=======
-        amount = bound(amount, MIN_AMOUNT, type(uint96).max);
-        toWithdraw = bound(toWithdraw, 1, type(uint256).max);
-        deal(address(this), amount);
-
-        _supplyETH(address(this), amount);
-
-        morpho.approveManager(address(wethGateway), true);
-
-        uint256 balanceBefore = receiver.balance;
-        uint256 withdrawn = wethGateway.withdrawETH(toWithdraw, receiver, MAX_ITERATIONS);
-
-        if (receiver != address(this)) assertEq(address(this).balance, 0);
-        assertApproxEqAbs(withdrawn, Math.min(toWithdraw, amount), 1);
-        assertApproxEqAbs(morpho.supplyBalance(weth, address(this)), amount - withdrawn, 2, "supply != expected");
-        assertApproxEqAbs(receiver.balance, balanceBefore + withdrawn, 1);
->>>>>>> e08e5f62
-    }
-
-    function testCannotWithdrawCollateralIfWETHGatewayNotManager(uint256 amount) public {
-        amount = bound(amount, 1, type(uint96).max);
-
-        _supplyCollateralETH(address(this), amount);
-
-        vm.expectRevert(Errors.PermissionDenied.selector);
-        wethGateway.withdrawCollateralETH(amount, address(this));
-    }
-
-    function testWithdrawCollateralETH(uint256 collateral, uint256 toWithdraw, address receiver) public {
-        _assumeReceiver(receiver);
-
-<<<<<<< HEAD
-        collateral = bound(collateral, MIN_AMOUNT, type(uint96).max);
-        toWithdraw = bound(toWithdraw, 1, collateral);
-
-        _supplyCollateralETH(address(this), collateral);
-        assertGt(morpho.collateralBalance(weth, address(this)), 0);
-
-        morpho.approveManager(address(wethGateway), true);
-
-        uint256 balanceBefore = address(this).balance;
-        uint256 receiverBalanceBefore = receiver.balance;
-
-        wethGateway.withdrawCollateralETH(toWithdraw, receiver);
-
-        if (receiver != address(this)) assertEq(address(this).balance, balanceBefore);
-        assertApproxEqAbs(receiver.balance, receiverBalanceBefore + toWithdraw, 1);
-        assertApproxEqAbs(
-            morpho.collateralBalance(weth, address(this)),
-            collateral - toWithdraw,
-            2,
-            "collateralBalance != collateral - toWithdraw"
-        );
-=======
-        amount = bound(amount, MIN_AMOUNT, type(uint96).max);
-        toWithdraw = bound(toWithdraw, 1, type(uint256).max);
-        deal(address(this), amount);
-
-        _supplyCollateralETH(address(this), amount);
-
-        morpho.approveManager(address(wethGateway), true);
-
-        uint256 balanceBefore = receiver.balance;
-        uint256 withdrawn = wethGateway.withdrawCollateralETH(toWithdraw, receiver);
-
-        if (receiver != address(this)) assertEq(address(this).balance, 0);
-        assertApproxEqAbs(withdrawn, Math.min(toWithdraw, amount), 1);
-        assertApproxEqAbs(
-            morpho.collateralBalance(weth, address(this)), amount - withdrawn, 2, "collateral != expected"
-        );
-        assertApproxEqAbs(receiver.balance, balanceBefore + withdrawn, 1);
->>>>>>> e08e5f62
+        assertApproxEqAbs(
+            receiver.balance,
+            receiverBalanceBefore + withdrawn,
+            1,
+            "receiverBalanceAfter != receiverBalanceBefore + withdrawn"
+        );
     }
 
     function testCannotBorrowIfWETHGatewayNotManager(uint256 amount) public {
@@ -264,7 +207,6 @@
         _assumeReceiver(onBehalf);
         _assumeReceiver(repayer);
         amount = bound(amount, MIN_AMOUNT, type(uint96).max);
-        deal(address(this), amount);
 
         _supplyCollateralETH(address(this), amount);
 
