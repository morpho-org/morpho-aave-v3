// SPDX-License-Identifier: AGPL-3.0-only
pragma solidity ^0.8.0;

import "test/helpers/IntegrationTest.sol";

contract TestIntegrationWithdraw is IntegrationTest {
    using WadRayMath for uint256;
    using PercentageMath for uint256;
    using TestMarketLib for TestMarket;

    struct WithdrawTest {
        uint256 supplied;
        uint256 withdrawn;
        uint256 balanceBefore;
        uint256 morphoSupplyBefore;
        uint256 scaledP2PSupply;
        uint256 scaledPoolSupply;
        uint256 scaledCollateral;
        Types.Indexes256 indexes;
        Types.Market morphoMarket;
    }

    function testShouldWithdrawPoolOnly(uint256 amount, address onBehalf, address receiver) public {
        WithdrawTest memory test;

        onBehalf = _boundOnBehalf(onBehalf);
        receiver = _boundReceiver(receiver);

        _prepareOnBehalf(onBehalf);

        for (uint256 marketIndex; marketIndex < underlyings.length; ++marketIndex) {
            _revert();

            TestMarket storage market = testMarkets[underlyings[marketIndex]];

            test.supplied = _boundSupply(market, amount);
            uint256 promoted = _promoteSupply(promoter1, market, test.supplied.percentMul(50_00)); // <= 50% peer-to-peer because market is not guaranteed to be borrowable.
            amount = test.supplied - promoted;

            test.balanceBefore = ERC20(market.underlying).balanceOf(receiver);
            test.morphoSupplyBefore = market.supplyOf(address(morpho));

            user.approve(market.underlying, test.supplied);
            user.supply(market.underlying, test.supplied, onBehalf);

            vm.expectEmit(true, true, true, false, address(morpho));
            emit Events.Withdrawn(address(user), onBehalf, receiver, market.underlying, amount, 0, 0);

            test.withdrawn = user.withdraw(market.underlying, amount, onBehalf, receiver);

            test.morphoMarket = morpho.market(market.underlying);
            test.indexes = morpho.updatedIndexes(market.underlying);
            test.scaledP2PSupply = morpho.scaledP2PSupplyBalance(market.underlying, onBehalf);
            test.scaledPoolSupply = morpho.scaledPoolSupplyBalance(market.underlying, onBehalf);
            test.scaledCollateral = morpho.scaledCollateralBalance(market.underlying, onBehalf);
            uint256 p2pSupply = test.scaledP2PSupply.rayMul(test.indexes.supply.p2pIndex);
            uint256 remaining = test.supplied - test.withdrawn;

            // Assert balances on Morpho.
            assertEq(test.scaledPoolSupply, 0, "scaledPoolSupply != 0");
            assertEq(test.scaledCollateral, 0, "scaledCollateral != 0");
            assertApproxLeAbs(test.withdrawn, amount, 1, "withdrawn != amount");
            assertApproxLeAbs(p2pSupply, promoted, 2, "p2pSupply != promoted");

            assertApproxLeAbs(morpho.supplyBalance(market.underlying, onBehalf), remaining, 2, "supply != remaining");
            assertEq(morpho.collateralBalance(market.underlying, onBehalf), 0, "collateral != 0");

            // Assert Morpho's position on pool.
            assertApproxEqAbs(
                market.supplyOf(address(morpho)), test.morphoSupplyBefore, 1, "morphoSupply != morphoSupplyBefore"
            );
            assertApproxEqAbs(market.variableBorrowOf(address(morpho)), 0, 2, "morphoVariableBorrow != 0");
            assertEq(market.stableBorrowOf(address(morpho)), 0, "morphoStableBorrow != 0");

            // Assert receiver's underlying balance.
            assertApproxEqAbs(
                ERC20(market.underlying).balanceOf(receiver),
                test.balanceBefore + amount,
                1,
                "balanceAfter - balanceBefore != amount"
            );

            // Assert Morpho's market state.
            assertEq(test.morphoMarket.deltas.supply.scaledDelta, 0, "scaledSupplyDelta != 0");
            assertEq(
                test.morphoMarket.deltas.supply.scaledP2PTotal,
                test.scaledP2PSupply,
                "scaledTotalSupplyP2P != scaledP2PSupply"
            );
            assertEq(test.morphoMarket.deltas.borrow.scaledDelta, 0, "scaledBorrowDelta != 0");
            assertEq(
                test.morphoMarket.deltas.borrow.scaledP2PTotal,
                test.scaledP2PSupply,
                "scaledTotalBorrowP2P != scaledP2PSupply"
            );
            assertEq(test.morphoMarket.idleSupply, 0, "idleSupply != 0");
        }
    }

    function testShouldWithdrawAllSupply(uint256 amount, address onBehalf, address receiver) public {
        WithdrawTest memory test;

        onBehalf = _boundOnBehalf(onBehalf);
        receiver = _boundReceiver(receiver);

        _prepareOnBehalf(onBehalf);

        for (uint256 marketIndex; marketIndex < underlyings.length; ++marketIndex) {
            _revert();

            TestMarket storage market = testMarkets[underlyings[marketIndex]];

            test.supplied = _boundSupply(market, amount);
            test.supplied = bound(test.supplied, 0, market.liquidity()); // Because >= 50% will get borrowed from the pool.
            uint256 promoted = _promoteSupply(promoter1, market, test.supplied.percentMul(50_00)); // <= 50% peer-to-peer because market is not guaranteed to be borrowable.
            amount = bound(amount, test.supplied + 1, type(uint256).max);

            test.balanceBefore = ERC20(market.underlying).balanceOf(receiver);
            test.morphoSupplyBefore = market.supplyOf(address(morpho));

            user.approve(market.underlying, test.supplied);
            user.supply(market.underlying, test.supplied, onBehalf);

            if (promoted > 0) {
                vm.expectEmit(true, true, true, false, address(morpho));
                emit Events.BorrowPositionUpdated(address(promoter1), market.underlying, 0, 0);

                vm.expectEmit(true, true, true, false, address(morpho));
                emit Events.P2PTotalsUpdated(market.underlying, 0, 0);
            }

            vm.expectEmit(true, true, true, false, address(morpho));
            emit Events.Withdrawn(address(user), onBehalf, receiver, market.underlying, test.supplied, 0, 0);

            test.withdrawn = user.withdraw(market.underlying, amount, onBehalf, receiver);

            test.morphoMarket = morpho.market(market.underlying);
            test.indexes = morpho.updatedIndexes(market.underlying);
            test.scaledP2PSupply = morpho.scaledP2PSupplyBalance(market.underlying, onBehalf);
            test.scaledPoolSupply = morpho.scaledPoolSupplyBalance(market.underlying, onBehalf);
            test.scaledCollateral = morpho.scaledCollateralBalance(market.underlying, onBehalf);

            // Assert balances on Morpho.
            assertEq(test.scaledP2PSupply, 0, "scaledP2PSupply != 0");
            assertEq(test.scaledPoolSupply, 0, "scaledPoolSupply != 0");
            assertEq(test.scaledCollateral, 0, "scaledCollateral != 0");
            assertApproxEqAbs(test.withdrawn, test.supplied, 3, "withdrawn != supplied");
            assertApproxEqAbs(
                morpho.scaledP2PBorrowBalance(market.underlying, address(promoter1)),
                0,
                2,
                "promoterScaledP2PBorrow != 0"
            );

            // Assert Morpho getters.
            assertEq(morpho.supplyBalance(market.underlying, onBehalf), 0, "supply != 0");
            assertEq(morpho.collateralBalance(market.underlying, onBehalf), 0, "collateral != 0");
            assertApproxEqAbs(
<<<<<<< HEAD
                morpho.borrowBalance(market.underlying, address(promoter1)), promoted, 2, "promoterBorrow != promoted"
=======
                morpho.borrowBalance(market.underlying, address(promoter1)), promoted, 3, "promoterBorrow != promoted"
>>>>>>> b48caf30
            );

            // Assert Morpho's position on pool.
            assertApproxEqAbs(
                market.supplyOf(address(morpho)), test.morphoSupplyBefore, 2, "morphoSupply != morphoSupplyBefore"
            );
            assertApproxEqAbs(market.variableBorrowOf(address(morpho)), promoted, 2, "morphoVariableBorrow != promoted");
            assertEq(market.stableBorrowOf(address(morpho)), 0, "morphoStableBorrow != 0");

            // Assert receiver's underlying balance.
            assertApproxLeAbs(
                ERC20(market.underlying).balanceOf(receiver),
                test.balanceBefore + test.withdrawn,
                2,
                "balanceAfter != balanceBefore + withdrawn"
            );

            // Assert Morpho's market state.
            assertEq(test.morphoMarket.deltas.supply.scaledDelta, 0, "scaledSupplyDelta != 0");
            assertApproxEqAbs(test.morphoMarket.deltas.supply.scaledP2PTotal, 0, 2, "scaledTotalSupplyP2P != 0");
            assertEq(test.morphoMarket.deltas.borrow.scaledDelta, 0, "scaledBorrowDelta != 0");
            assertApproxEqAbs(test.morphoMarket.deltas.borrow.scaledP2PTotal, 0, 2, "scaledTotalBorrowP2P != 0");
            assertEq(test.morphoMarket.idleSupply, 0, "idleSupply != 0");
        }
    }

    function testShouldWithdrawAllP2PSupplyWhenBorrowCapExceededWithIdleSupply(
        uint256 borrowCap,
        uint256 amount,
        address onBehalf,
        address receiver
    ) public {
        WithdrawTest memory test;

        onBehalf = _boundOnBehalf(onBehalf);
        receiver = _boundReceiver(receiver);

        _prepareOnBehalf(onBehalf);

        for (uint256 marketIndex; marketIndex < borrowableUnderlyings.length; ++marketIndex) {
            _revert();

            TestMarket storage market = testMarkets[borrowableUnderlyings[marketIndex]];

            test.supplied = _boundSupply(market, amount);
            test.supplied = _promoteSupply(promoter1, market, test.supplied); // 100% peer-to-peer.
            amount = bound(amount, test.supplied + 1, type(uint256).max);

            user.approve(market.underlying, test.supplied);
            user.supply(market.underlying, test.supplied, onBehalf);

            _increaseIdleSupply(promoter2, market, test.supplied);

            borrowCap = _boundBorrowCapExceeded(market, test.supplied, borrowCap);
            _setBorrowCap(market, borrowCap);

            test.balanceBefore = ERC20(market.underlying).balanceOf(receiver);
            test.morphoSupplyBefore = market.supplyOf(address(morpho));

            vm.expectEmit(true, true, true, false, address(morpho));
            emit Events.IdleSupplyUpdated(market.underlying, 0);

            vm.expectEmit(true, true, true, false, address(morpho));
            emit Events.P2PTotalsUpdated(market.underlying, 0, 0);

            vm.expectEmit(true, true, true, false, address(morpho));
            emit Events.Withdrawn(address(user), onBehalf, receiver, market.underlying, 0, 0, 0);

            test.withdrawn = user.withdraw(market.underlying, amount, onBehalf, receiver);

            test.morphoMarket = morpho.market(market.underlying);
            test.indexes = morpho.updatedIndexes(market.underlying);
            test.scaledP2PSupply = morpho.scaledP2PSupplyBalance(market.underlying, onBehalf);
            test.scaledPoolSupply = morpho.scaledPoolSupplyBalance(market.underlying, onBehalf);

            // Assert balances on Morpho.
            assertEq(test.scaledP2PSupply, 0, "scaledP2PSupply != 0");
            assertEq(test.scaledPoolSupply, 0, "scaledPoolSupply != 0");
            assertEq(test.scaledCollateral, 0, "scaledCollateral != 0");
            assertApproxLeAbs(test.withdrawn, test.supplied, 2, "withdrawn != supplied");
            assertEq(
                morpho.scaledPoolBorrowBalance(market.underlying, address(promoter1)),
                0,
                "promoter1ScaledP2PBorrow != 0"
            );
            assertEq(
                morpho.scaledPoolBorrowBalance(market.underlying, address(promoter2)),
                0,
                "promoter2ScaledPoolBorrow != 0"
            );

            // Assert Morpho getters.
            assertEq(morpho.supplyBalance(market.underlying, onBehalf), 0, "supply != 0");
            assertEq(morpho.collateralBalance(market.underlying, onBehalf), 0, "collateral != 0");
            assertApproxEqAbs(
                morpho.borrowBalance(market.underlying, address(promoter1)),
                test.supplied,
                1,
                "promoter1Borrow != supplied"
            );
            assertApproxLeAbs(
                morpho.supplyBalance(market.underlying, address(promoter2)),
                test.supplied,
                2,
                "promoter2Supply != supplied"
            );

            // Assert Morpho's position on pool.
            assertApproxEqAbs(
                market.supplyOf(address(morpho)), test.morphoSupplyBefore, 1, "morphoSupply != morphoSupplyBefore"
            );
            assertApproxGeAbs(market.variableBorrowOf(address(morpho)), 0, 2, "morphoVariableBorrow != 0");
            assertEq(market.stableBorrowOf(address(morpho)), 0, "morphoStableBorrow != 0");

            // Assert user's underlying balance.
            assertApproxLeAbs(
                ERC20(market.underlying).balanceOf(receiver),
                test.balanceBefore + test.withdrawn,
                2,
                "balanceAfter != balanceBefore + withdrawn"
            );

            // Assert Morpho's market state.
            assertEq(test.morphoMarket.deltas.supply.scaledDelta, 0, "scaledSupplyDelta != 0");
            assertApproxEqAbs(
                test.morphoMarket.deltas.supply.scaledP2PTotal.rayMul(test.indexes.supply.p2pIndex),
                test.supplied,
                1,
                "totalSupplyP2P != supplied"
            );
            assertEq(test.morphoMarket.deltas.borrow.scaledDelta, 0, "scaledBorrowDelta != 0");
            assertApproxEqAbs(
                test.morphoMarket.deltas.borrow.scaledP2PTotal.rayMul(test.indexes.borrow.p2pIndex),
                test.supplied,
                2,
                "totalBorrowP2P != supplied"
            );
            assertApproxEqAbs(test.morphoMarket.idleSupply, 0, 2, "idleSupply != 0");
        }
    }

    function testShouldWithdrawAllP2PSupplyWhenDemotedZero(uint256 amount, address onBehalf, address receiver) public {
        WithdrawTest memory test;

        onBehalf = _boundOnBehalf(onBehalf);
        receiver = _boundReceiver(receiver);

        _prepareOnBehalf(onBehalf);

        for (uint256 marketIndex; marketIndex < borrowableUnderlyings.length; ++marketIndex) {
            _revert();

            TestMarket storage market = testMarkets[borrowableUnderlyings[marketIndex]];

            test.supplied = _boundSupply(market, amount);
            test.supplied = _promoteSupply(promoter1, market, test.supplied); // 100% peer-to-peer.
            amount = bound(amount, test.supplied + 1, type(uint256).max);

            user.approve(market.underlying, test.supplied);
            user.supply(market.underlying, test.supplied, onBehalf);

            test.balanceBefore = ERC20(market.underlying).balanceOf(receiver);
            test.morphoSupplyBefore = market.supplyOf(address(morpho));

            // Set the max iterations to 0 upon withdraw to skip demotion and fallback to borrow delta.
            morpho.setDefaultIterations(Types.Iterations({repay: 10, withdraw: 0}));

            vm.expectEmit(true, true, true, false, address(morpho));
            emit Events.P2PBorrowDeltaUpdated(market.underlying, 0);

            vm.expectEmit(true, true, true, false, address(morpho));
            emit Events.P2PTotalsUpdated(market.underlying, 0, 0);

            vm.expectEmit(true, true, true, false, address(morpho));
            emit Events.Withdrawn(address(user), onBehalf, receiver, market.underlying, 0, 0, 0);

            test.withdrawn = user.withdraw(market.underlying, amount, onBehalf, receiver, 0);

            test.morphoMarket = morpho.market(market.underlying);
            test.indexes = morpho.updatedIndexes(market.underlying);
            test.scaledP2PSupply = morpho.scaledP2PSupplyBalance(market.underlying, onBehalf);
            test.scaledPoolSupply = morpho.scaledPoolSupplyBalance(market.underlying, onBehalf);

            // Assert balances on Morpho.
            assertEq(test.scaledP2PSupply, 0, "scaledP2PSupply != 0");
            assertEq(test.scaledPoolSupply, 0, "scaledPoolSupply != 0");
            assertEq(test.scaledCollateral, 0, "scaledCollateral != 0");
            assertApproxLeAbs(test.withdrawn, test.supplied, 2, "withdrawn != supplied");
            assertEq(
                morpho.scaledPoolBorrowBalance(market.underlying, address(promoter1)),
                0,
                "promoter1ScaledP2PBorrow != 0"
            );

            // Assert Morpho getters.
            assertEq(morpho.supplyBalance(market.underlying, onBehalf), 0, "supply != 0");
            assertEq(morpho.collateralBalance(market.underlying, onBehalf), 0, "collateral != 0");
            assertApproxEqAbs(
                morpho.borrowBalance(market.underlying, address(promoter1)),
                test.supplied,
                1,
                "promoter1Borrow != supplied"
            );

            // Assert Morpho's position on pool.
            uint256 morphoVariableBorrow = market.variableBorrowOf(address(morpho));
            assertApproxEqAbs(
                market.supplyOf(address(morpho)), test.morphoSupplyBefore, 1, "morphoSupply != morphoSupplyBefore"
            );
            assertApproxEqAbs(morphoVariableBorrow, test.supplied, 1, "morphoVariableBorrow != supplied");
            assertEq(market.stableBorrowOf(address(morpho)), 0, "morphoStableBorrow != 0");

            // Assert user's underlying balance.
            assertApproxLeAbs(
                ERC20(market.underlying).balanceOf(receiver),
                test.balanceBefore + test.withdrawn,
                2,
                "balanceAfter != balanceBefore + withdrawn"
            );

            // Assert Morpho's market state.
            assertEq(test.morphoMarket.deltas.supply.scaledDelta, 0, "scaledSupplyDelta != 0");
            assertApproxEqAbs(test.morphoMarket.deltas.supply.scaledP2PTotal, 0, 1, "scaledTotalSupplyP2P != supplied");
            assertApproxEqAbs(
                test.morphoMarket.deltas.borrow.scaledDelta.rayMul(test.indexes.borrow.poolIndex),
                morphoVariableBorrow,
                1,
                "scaledBorrowDelta != morphoVariableBorrow"
            );
            assertApproxEqAbs(
                test.morphoMarket.deltas.borrow.scaledP2PTotal.rayMul(test.indexes.borrow.p2pIndex),
                test.supplied,
                1,
                "scaledTotalBorrowP2P != supplied"
            );
            assertEq(test.morphoMarket.idleSupply, 0, "idleSupply != 0");
        }
    }

    function testShouldNotWithdrawWhenNoSupply(uint256 amount, address onBehalf, address receiver) public {
        WithdrawTest memory test;

        amount = _boundAmount(amount);
        onBehalf = _boundOnBehalf(onBehalf);
        receiver = _boundReceiver(receiver);

        _prepareOnBehalf(onBehalf);

        for (uint256 marketIndex; marketIndex < underlyings.length; ++marketIndex) {
            _revert();

            TestMarket storage market = testMarkets[underlyings[marketIndex]];

            test.balanceBefore = ERC20(market.underlying).balanceOf(receiver);

            vm.expectRevert(Errors.SupplyIsZero.selector);
            user.withdraw(market.underlying, amount, onBehalf, receiver);
        }
    }

    function testShouldUpdateIndexesAfterWithdraw(uint256 blocks, uint256 amount, address onBehalf) public {
        blocks = _boundBlocks(blocks);
        onBehalf = _boundOnBehalf(onBehalf);

        _prepareOnBehalf(onBehalf);

        for (uint256 marketIndex; marketIndex < underlyings.length; ++marketIndex) {
            _revert();

            TestMarket storage market = testMarkets[underlyings[marketIndex]];

            amount = _boundSupply(market, amount);

            user.approve(market.underlying, amount);
            user.supply(market.underlying, amount, onBehalf);

            _forward(blocks);

            Types.Indexes256 memory futureIndexes = morpho.updatedIndexes(market.underlying);

            user.approve(market.underlying, amount);

            vm.expectEmit(true, true, true, false, address(morpho));
            emit Events.IndexesUpdated(market.underlying, 0, 0, 0, 0);

            user.withdraw(market.underlying, type(uint256).max, onBehalf);

            _assertMarketUpdatedIndexes(morpho.market(market.underlying), futureIndexes);
        }
    }

    function testShouldRevertWithdrawZero(address onBehalf, address receiver) public {
        onBehalf = _boundOnBehalf(onBehalf);
        receiver = _boundReceiver(receiver);

        for (uint256 marketIndex; marketIndex < underlyings.length; ++marketIndex) {
            vm.expectRevert(Errors.AmountIsZero.selector);
            user.withdraw(testMarkets[underlyings[marketIndex]].underlying, 0, onBehalf, receiver);
        }
    }

    function testShouldRevertWithdrawOnBehalfZero(uint256 amount, address receiver) public {
        amount = _boundAmount(amount);
        receiver = _boundReceiver(receiver);

        for (uint256 marketIndex; marketIndex < underlyings.length; ++marketIndex) {
            vm.expectRevert(Errors.AddressIsZero.selector);
            user.withdraw(testMarkets[underlyings[marketIndex]].underlying, amount, address(0), receiver);
        }
    }

    function testShouldRevertWithdrawToZero(uint256 amount, address onBehalf) public {
        amount = _boundAmount(amount);
        onBehalf = _boundOnBehalf(onBehalf);

        _prepareOnBehalf(onBehalf);

        for (uint256 marketIndex; marketIndex < underlyings.length; ++marketIndex) {
            vm.expectRevert(Errors.AddressIsZero.selector);
            user.withdraw(testMarkets[underlyings[marketIndex]].underlying, amount, onBehalf, address(0));
        }
    }

    function testShouldRevertWithdrawWhenMarketNotCreated(
        address underlying,
        uint256 amount,
        address onBehalf,
        address receiver
    ) public {
        _assumeNotUnderlying(underlying);

        amount = _boundAmount(amount);
        onBehalf = _boundOnBehalf(onBehalf);
        receiver = _boundReceiver(receiver);

        _prepareOnBehalf(onBehalf);

        vm.expectRevert(Errors.MarketNotCreated.selector);
        user.withdraw(underlying, amount, onBehalf, receiver);
    }

    function testShouldRevertWithdrawWhenWithdrawPaused(uint256 amount, address onBehalf, address receiver) public {
        amount = _boundAmount(amount);
        onBehalf = _boundOnBehalf(onBehalf);
        receiver = _boundReceiver(receiver);

        _prepareOnBehalf(onBehalf);

        for (uint256 marketIndex; marketIndex < underlyings.length; ++marketIndex) {
            _revert();

            TestMarket storage market = testMarkets[underlyings[marketIndex]];

            morpho.setIsWithdrawPaused(market.underlying, true);

            vm.expectRevert(Errors.WithdrawIsPaused.selector);
            user.withdraw(market.underlying, amount, onBehalf, receiver);
        }
    }

    function testShouldRevertWithdrawWhenNotManaging(uint256 amount, address onBehalf, address receiver) public {
        amount = _boundAmount(amount);
        onBehalf = _boundOnBehalf(onBehalf);
        vm.assume(onBehalf != address(user));
        receiver = _boundReceiver(receiver);

        for (uint256 marketIndex; marketIndex < underlyings.length; ++marketIndex) {
            vm.expectRevert(Errors.PermissionDenied.selector);
            user.withdraw(testMarkets[underlyings[marketIndex]].underlying, amount, onBehalf, receiver);
        }
    }

    function testShouldWithdrawWhenEverythingElsePaused(
        uint256 supplied,
        uint256 amount,
        address onBehalf,
        address receiver
    ) public {
        amount = _boundAmount(amount);
        onBehalf = _boundOnBehalf(onBehalf);
        receiver = _boundReceiver(receiver);

        _prepareOnBehalf(onBehalf);

        for (uint256 marketIndex; marketIndex < underlyings.length; ++marketIndex) {
            _revert();

            TestMarket storage market = testMarkets[underlyings[marketIndex]];

            supplied = _boundSupply(market, supplied);

            user.approve(market.underlying, supplied);
            user.supply(market.underlying, supplied);

            morpho.setIsPausedForAllMarkets(true);
            morpho.setIsWithdrawPaused(market.underlying, false);

            user.withdraw(market.underlying, amount);
        }
    }
}<|MERGE_RESOLUTION|>--- conflicted
+++ resolved
@@ -156,11 +156,7 @@
             assertEq(morpho.supplyBalance(market.underlying, onBehalf), 0, "supply != 0");
             assertEq(morpho.collateralBalance(market.underlying, onBehalf), 0, "collateral != 0");
             assertApproxEqAbs(
-<<<<<<< HEAD
-                morpho.borrowBalance(market.underlying, address(promoter1)), promoted, 2, "promoterBorrow != promoted"
-=======
                 morpho.borrowBalance(market.underlying, address(promoter1)), promoted, 3, "promoterBorrow != promoted"
->>>>>>> b48caf30
             );
 
             // Assert Morpho's position on pool.
