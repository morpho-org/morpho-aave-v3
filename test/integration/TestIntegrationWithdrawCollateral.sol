// SPDX-License-Identifier: AGPL-3.0-only
pragma solidity ^0.8.0;

import "test/helpers/IntegrationTest.sol";

contract TestIntegrationWithdrawCollateral is IntegrationTest {
    using Math for uint256;
    using WadRayMath for uint256;
    using PercentageMath for uint256;
    using TestMarketLib for TestMarket;

    struct WithdrawCollateralTest {
        uint256 supplied;
        uint256 withdrawn;
        uint256 balanceBefore;
        uint256 morphoSupplyBefore;
        uint256 scaledP2PSupply;
        uint256 scaledPoolSupply;
        uint256 scaledCollateral;
        address[] collaterals;
        address[] borrows;
        Types.Indexes256 indexes;
        Types.Market morphoMarket;
    }

    function testShouldWithdrawAllCollateral(uint256 amount, address onBehalf, address receiver) public {
        WithdrawCollateralTest memory test;

        onBehalf = _boundOnBehalf(onBehalf);
        receiver = _boundReceiver(receiver);

        _prepareOnBehalf(onBehalf);

        for (uint256 marketIndex; marketIndex < underlyings.length; ++marketIndex) {
            _revert();

            TestMarket storage market = testMarkets[underlyings[marketIndex]];

            test.supplied = _boundSupply(market, amount);
            amount = bound(amount, test.supplied + 1, type(uint256).max);

            test.balanceBefore = ERC20(market.underlying).balanceOf(receiver);
            test.morphoSupplyBefore = market.supplyOf(address(morpho));

            user.approve(market.underlying, test.supplied);
            user.supplyCollateral(market.underlying, test.supplied, onBehalf);

            vm.expectEmit(true, true, true, false, address(morpho));
            emit Events.CollateralWithdrawn(address(user), onBehalf, receiver, market.underlying, test.supplied, 0);

            test.withdrawn = user.withdrawCollateral(market.underlying, amount, onBehalf, receiver);

            test.morphoMarket = morpho.market(market.underlying);
            test.scaledP2PSupply = morpho.scaledP2PSupplyBalance(market.underlying, onBehalf);
            test.scaledPoolSupply = morpho.scaledPoolSupplyBalance(market.underlying, onBehalf);
            test.scaledCollateral = morpho.scaledCollateralBalance(market.underlying, onBehalf);
            test.collaterals = morpho.userCollaterals(onBehalf);
            test.borrows = morpho.userBorrows(onBehalf);

            // Assert balances on Morpho.
            assertEq(test.scaledP2PSupply, 0, "scaledP2PSupply != 0");
            assertEq(test.scaledPoolSupply, 0, "scaledPoolSupply != 0");
            assertEq(test.scaledCollateral, 0, "scaledCollateral != 0");
            assertApproxLeAbs(test.withdrawn, test.supplied, 2, "withdrawn != supplied");

            assertEq(test.collaterals.length, 0, "collaterals.length");
            assertEq(test.borrows.length, 0, "borrows.length");

            // Assert Morpho getters.
            assertEq(morpho.supplyBalance(market.underlying, onBehalf), 0, "supply != 0");
            assertEq(morpho.collateralBalance(market.underlying, onBehalf), 0, "collateral != 0");

            // Assert Morpho's position on pool.
            assertApproxEqAbs(
                market.supplyOf(address(morpho)), test.morphoSupplyBefore, 1, "morphoSupply != morphoSupplyBefore"
            );
            assertEq(market.variableBorrowOf(address(morpho)), 0, "morphoVariableBorrow != 0");
            assertEq(market.stableBorrowOf(address(morpho)), 0, "morphoStableBorrow != 0");

            // Assert receiver's underlying balance.
            assertApproxLeAbs(
                ERC20(market.underlying).balanceOf(receiver),
                test.balanceBefore + test.withdrawn,
                2,
                "balanceAfter != expectedBalance"
            );

            _assertMarketAccountingZero(test.morphoMarket);
        }
    }

    function testShouldNotWithdrawCollateralWhenLowHealthFactor(
        uint256 rawCollateral,
        uint256 borrowed,
        uint256 withdrawn,
        address onBehalf,
        address receiver
    ) public {
        onBehalf = _boundOnBehalf(onBehalf);
        receiver = _boundReceiver(receiver);

        _prepareOnBehalf(onBehalf);

        for (uint256 collateralIndex; collateralIndex < collateralUnderlyings.length; ++collateralIndex) {
            for (uint256 borrowedIndex; borrowedIndex < borrowableUnderlyings.length; ++borrowedIndex) {
                _revert();

                TestMarket storage collateralMarket = testMarkets[collateralUnderlyings[collateralIndex]];
                TestMarket storage borrowedMarket = testMarkets[borrowableUnderlyings[borrowedIndex]];

<<<<<<< HEAD
                collateral = _boundCollateral(collateralMarket, collateral, borrowedMarket);
                uint256 borrowable = borrowedMarket.borrowable(collateralMarket, collateral, eModeCategoryId);
=======
                rawCollateral = _boundCollateral(collateralMarket, rawCollateral, borrowedMarket);
>>>>>>> c2872e48
                borrowed = bound(
                    borrowed,
                    borrowedMarket.minAmount,
                    Math.min(
                        borrowedMarket.borrowable(collateralMarket, rawCollateral),
                        Math.min(borrowedMarket.liquidity(), borrowedMarket.borrowGap())
                    )
                );
                withdrawn = bound(
                    withdrawn,
<<<<<<< HEAD
                    collateral.zeroFloorSub(
                        collateralMarket.minCollateral(borrowedMarket, borrowed, eModeCategoryId)
                            * (Constants.LT_LOWER_BOUND - 3) / Constants.LT_LOWER_BOUND
                    ),
=======
                    rawCollateral.zeroFloorSub(collateralMarket.minCollateral(borrowedMarket, borrowed)),
>>>>>>> c2872e48
                    type(uint256).max
                );

                user.approve(collateralMarket.underlying, rawCollateral);
                user.supplyCollateral(collateralMarket.underlying, rawCollateral, onBehalf);

                user.borrow(borrowedMarket.underlying, borrowed, onBehalf, receiver);

                vm.expectRevert(Errors.UnauthorizedWithdraw.selector);
                user.withdrawCollateral(collateralMarket.underlying, withdrawn, onBehalf, receiver);
            }
        }
    }

    function testShouldNotWithdrawWhenNoCollateral(uint256 amount, address onBehalf, address receiver) public {
        WithdrawCollateralTest memory test;

        amount = _boundNotZero(amount);
        onBehalf = _boundOnBehalf(onBehalf);
        receiver = _boundReceiver(receiver);

        _prepareOnBehalf(onBehalf);

        for (uint256 marketIndex; marketIndex < underlyings.length; ++marketIndex) {
            _revert();

            TestMarket storage market = testMarkets[underlyings[marketIndex]];

            test.balanceBefore = ERC20(market.underlying).balanceOf(receiver);

            vm.expectRevert(Errors.CollateralIsZero.selector);
            user.withdrawCollateral(market.underlying, amount, onBehalf, receiver);
        }
    }

    function testShouldUpdateIndexesAfterWithdrawCollateral(uint256 blocks, uint256 amount, address onBehalf) public {
        blocks = _boundBlocks(blocks);
        onBehalf = _boundOnBehalf(onBehalf);

        _prepareOnBehalf(onBehalf);

        for (uint256 marketIndex; marketIndex < underlyings.length; ++marketIndex) {
            _revert();

            TestMarket storage market = testMarkets[underlyings[marketIndex]];

            amount = _boundSupply(market, amount);

            user.approve(market.underlying, amount);
            user.supplyCollateral(market.underlying, amount, onBehalf);

            _forward(blocks);

            Types.Indexes256 memory futureIndexes = morpho.updatedIndexes(market.underlying);

            vm.expectEmit(true, true, true, false, address(morpho));
            emit Events.IndexesUpdated(market.underlying, 0, 0, 0, 0);

            user.withdrawCollateral(market.underlying, amount, onBehalf);

            _assertMarketUpdatedIndexes(morpho.market(market.underlying), futureIndexes);
        }
    }

    function testShouldRevertWithdrawCollateralZero(address onBehalf, address receiver) public {
        onBehalf = _boundOnBehalf(onBehalf);
        receiver = _boundReceiver(receiver);

        for (uint256 marketIndex; marketIndex < underlyings.length; ++marketIndex) {
            vm.expectRevert(Errors.AmountIsZero.selector);
            user.withdrawCollateral(testMarkets[underlyings[marketIndex]].underlying, 0, onBehalf, receiver);
        }
    }

    function testShouldRevertWithdrawCollateralOnBehalfZero(uint256 amount, address receiver) public {
        amount = _boundNotZero(amount);
        receiver = _boundReceiver(receiver);

        for (uint256 marketIndex; marketIndex < underlyings.length; ++marketIndex) {
            vm.expectRevert(Errors.AddressIsZero.selector);
            user.withdrawCollateral(testMarkets[underlyings[marketIndex]].underlying, amount, address(0), receiver);
        }
    }

    function testShouldRevertWithdrawCollateralToZero(uint256 amount, address onBehalf) public {
        amount = _boundNotZero(amount);
        onBehalf = _boundOnBehalf(onBehalf);

        _prepareOnBehalf(onBehalf);

        for (uint256 marketIndex; marketIndex < underlyings.length; ++marketIndex) {
            vm.expectRevert(Errors.AddressIsZero.selector);
            user.withdrawCollateral(testMarkets[underlyings[marketIndex]].underlying, amount, onBehalf, address(0));
        }
    }

    function testShouldRevertWithdrawCollateralWhenMarketNotCreated(
        address underlying,
        uint256 amount,
        address onBehalf,
        address receiver
    ) public {
        _assumeNotUnderlying(underlying);

        amount = _boundNotZero(amount);
        onBehalf = _boundOnBehalf(onBehalf);
        receiver = _boundReceiver(receiver);

        _prepareOnBehalf(onBehalf);

        vm.expectRevert(Errors.MarketNotCreated.selector);
        user.withdrawCollateral(underlying, amount, onBehalf, receiver);
    }

    function testShouldRevertWithdrawCollateralWhenWithdrawCollateralPaused(
        uint256 amount,
        address onBehalf,
        address receiver
    ) public {
        amount = _boundNotZero(amount);
        onBehalf = _boundOnBehalf(onBehalf);
        receiver = _boundReceiver(receiver);

        _prepareOnBehalf(onBehalf);

        for (uint256 marketIndex; marketIndex < underlyings.length; ++marketIndex) {
            _revert();

            TestMarket storage market = testMarkets[underlyings[marketIndex]];

            morpho.setIsWithdrawCollateralPaused(market.underlying, true);

            vm.expectRevert(Errors.WithdrawCollateralIsPaused.selector);
            user.withdrawCollateral(market.underlying, amount, onBehalf);
        }
    }

    function testShouldRevertWithdrawCollateralWhenNotManaging(uint256 amount, address onBehalf, address receiver)
        public
    {
        amount = _boundNotZero(amount);
        onBehalf = _boundOnBehalf(onBehalf);
        vm.assume(onBehalf != address(user));
        receiver = _boundReceiver(receiver);

        for (uint256 marketIndex; marketIndex < underlyings.length; ++marketIndex) {
            vm.expectRevert(Errors.PermissionDenied.selector);
            user.withdrawCollateral(testMarkets[underlyings[marketIndex]].underlying, amount, onBehalf);
        }
    }

    function testShouldWithdrawCollateralWhenEverythingElsePaused(uint256 amount, address onBehalf, address receiver)
        public
    {
        onBehalf = _boundOnBehalf(onBehalf);
        receiver = _boundReceiver(receiver);

        _prepareOnBehalf(onBehalf);

        for (uint256 marketIndex; marketIndex < underlyings.length; ++marketIndex) {
            _revert();

            TestMarket storage market = testMarkets[underlyings[marketIndex]];

            amount = _boundSupply(market, amount);

            user.approve(market.underlying, amount);
            user.supplyCollateral(market.underlying, amount, onBehalf);

            morpho.setIsPausedForAllMarkets(true);
            morpho.setIsWithdrawCollateralPaused(market.underlying, false);

            user.withdrawCollateral(market.underlying, amount, onBehalf);
        }
    }
}<|MERGE_RESOLUTION|>--- conflicted
+++ resolved
@@ -108,30 +108,20 @@
                 TestMarket storage collateralMarket = testMarkets[collateralUnderlyings[collateralIndex]];
                 TestMarket storage borrowedMarket = testMarkets[borrowableUnderlyings[borrowedIndex]];
 
-<<<<<<< HEAD
-                collateral = _boundCollateral(collateralMarket, collateral, borrowedMarket);
-                uint256 borrowable = borrowedMarket.borrowable(collateralMarket, collateral, eModeCategoryId);
-=======
                 rawCollateral = _boundCollateral(collateralMarket, rawCollateral, borrowedMarket);
->>>>>>> c2872e48
                 borrowed = bound(
                     borrowed,
                     borrowedMarket.minAmount,
                     Math.min(
-                        borrowedMarket.borrowable(collateralMarket, rawCollateral),
+                        borrowedMarket.borrowable(collateralMarket, rawCollateral, eModeCategoryId),
                         Math.min(borrowedMarket.liquidity(), borrowedMarket.borrowGap())
                     )
                 );
                 withdrawn = bound(
                     withdrawn,
-<<<<<<< HEAD
-                    collateral.zeroFloorSub(
+                    rawCollateral.zeroFloorSub(
                         collateralMarket.minCollateral(borrowedMarket, borrowed, eModeCategoryId)
-                            * (Constants.LT_LOWER_BOUND - 3) / Constants.LT_LOWER_BOUND
                     ),
-=======
-                    rawCollateral.zeroFloorSub(collateralMarket.minCollateral(borrowedMarket, borrowed)),
->>>>>>> c2872e48
                     type(uint256).max
                 );
 
