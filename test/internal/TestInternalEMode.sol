// SPDX-License-Identifier: AGPL-3.0-only
pragma solidity ^0.8.0;

import {IMorpho} from "src/interfaces/IMorpho.sol";
import {IPool} from "@aave-v3-core/interfaces/IPool.sol";

import {DataTypes} from "@aave-v3-core/protocol/libraries/types/DataTypes.sol";
import {Types} from "src/libraries/Types.sol";
import {PoolLib} from "src/libraries/PoolLib.sol";

import {ProxyAdmin} from "@openzeppelin/contracts/proxy/transparent/ProxyAdmin.sol";
import {TransparentUpgradeableProxy} from "@openzeppelin/contracts/proxy/transparent/TransparentUpgradeableProxy.sol";

import {ReserveConfiguration} from "@aave-v3-core/protocol/libraries/configuration/ReserveConfiguration.sol";

import {ERC20, SafeTransferLib} from "@solmate/utils/SafeTransferLib.sol";

import "test/helpers/InternalTest.sol";
import {PositionsManagerInternal} from "src/PositionsManagerInternal.sol";
import {TestMarket, TestMarketLib} from "test/helpers/TestMarketLib.sol";

contract TestInternalEMode is InternalTest, PositionsManagerInternal {
    using PoolLib for IPool;
    using WadRayMath for uint256;
    using PercentageMath for uint256;
    using Math for uint256;
    using TestConfigLib for TestConfig;
    using SafeTransferLib for ERC20;
    using ReserveConfiguration for DataTypes.ReserveConfigurationMap;

    struct AssetData {
        uint256 underlyingPrice;
        uint256 underlyingPriceEMode;
        uint16 ltvEMode;
        uint16 ltEMode;
    }

    function setUp() public virtual override {
        super.setUp();

<<<<<<< HEAD
=======
        _eModeCategoryId = 0;

>>>>>>> 76e81d80
        _defaultIterations = Types.Iterations(10, 10);
        _createMarket(dai, 0, 3_333);
        _createMarket(wbtc, 0, 3_333);
        _createMarket(usdc, 0, 3_333);
        _createMarket(wNative, 0, 3_333);

        _setBalances(address(this), type(uint256).max);

        ERC20(dai).approve(address(_pool), type(uint256).max);
        ERC20(wbtc).approve(address(_pool), type(uint256).max);
        ERC20(usdc).approve(address(_pool), type(uint256).max);
        ERC20(wNative).approve(address(_pool), type(uint256).max);

        _pool.supplyToPool(dai, 100 ether);
        _pool.supplyToPool(wbtc, 1e8);
        _pool.supplyToPool(usdc, 1e8);
        _pool.supplyToPool(wNative, 1 ether);
    }

<<<<<<< HEAD
=======
    function testInitializeEMode() public {
        uint256 eModeCategoryId = vm.envOr("E_MODE_CATEGORY_ID", uint256(0));
        assertEq(_eModeCategoryId, eModeCategoryId);
    }

    struct AssetData {
        uint256 underlyingPrice;
        uint256 underlyingPriceEMode;
        uint16 ltvEMode;
        uint16 ltEMode;
    }

>>>>>>> 76e81d80
    function testLtvLiquidationThresholdPriceSourceEMode(AssetData memory assetData) public {
        for (uint256 i; i < allUnderlyings.length; ++i) {
            address underlying = allUnderlyings[i];
            (uint256 ltvBound, uint256 ltBound, uint256 ltvConfig, uint256 ltConfig) =
                _getLtvLt(underlying, _eModeCategoryId);

            assetData.ltEMode = uint16(bound(assetData.ltEMode, ltBound + 1, type(uint16).max));
            assetData.ltvEMode = uint16(bound(assetData.ltvEMode, ltvBound + 1, assetData.ltEMode));
            uint16 liquidationBonus = uint16(PercentageMath.PERCENTAGE_FACTOR + 1);
            assetData.underlyingPrice = bound(assetData.underlyingPrice, 0, type(uint96).max - 1);
            assetData.underlyingPriceEMode = bound(assetData.underlyingPriceEMode, 0, type(uint96).max);
            vm.assume(
                uint256(assetData.ltEMode).percentMul(uint256(liquidationBonus)) <= PercentageMath.PERCENTAGE_FACTOR
            );
            vm.assume(assetData.underlyingPrice != assetData.underlyingPriceEMode);

            DataTypes.EModeCategory memory eModeCategory = DataTypes.EModeCategory({
                ltv: assetData.ltvEMode,
                liquidationThreshold: assetData.ltEMode,
                liquidationBonus: liquidationBonus,
                priceSource: address(1),
                label: ""
            });
            if (_eModeCategoryId != 0) {
                _setEModeCategoryAsset(eModeCategory, underlying, _eModeCategoryId);
            }

            oracle.setAssetPrice(address(1), assetData.underlyingPriceEMode);
            oracle.setAssetPrice(underlying, assetData.underlyingPrice);

            Types.LiquidityVars memory vars;
            vars.oracle = oracle;
            vars.user = address(this);
            vars.eModeCategory = eModeCategory;
            (uint256 assetPrice, uint256 ltv, uint256 lt,) = _assetLiquidityData(underlying, vars);

            assertEq(
                uint16(ltv),
                _eModeCategoryId != 0 && ltvConfig != 0 ? assetData.ltvEMode : ltvConfig,
                "Loan to value E-mode"
            );
            assertEq(
                uint16(lt),
                _eModeCategoryId != 0 && ltvConfig != 0 ? assetData.ltEMode : ltConfig,
                "Liquidation Threshold E-Mode"
            );
            assertEq(
                assetPrice,
                _eModeCategoryId != 0 && assetData.underlyingPriceEMode != 0
                    ? assetData.underlyingPriceEMode
                    : assetData.underlyingPrice,
                "Underlying Price E-Mode"
            );
        }
    }

    function testIsInEModeCategory(uint8 eModeCategoryId, uint16 lt, uint16 ltv, uint16 liquidationBonus) public {
        for (uint256 i; i < allUnderlyings.length; ++i) {
            address underlying = allUnderlyings[i];
            (uint256 ltvBound, uint256 ltBound,,) = _getLtvLt(underlying, eModeCategoryId);

            address priceSourceEMode = address(1);
            ltv = uint16(bound(ltv, ltvBound + 1, PercentageMath.PERCENTAGE_FACTOR - 1));
            lt = uint16(bound(lt, Math.max(ltv + 1, ltBound + 1), PercentageMath.PERCENTAGE_FACTOR));
            liquidationBonus = uint16(bound(liquidationBonus, PercentageMath.PERCENTAGE_FACTOR + 1, type(uint16).max));
            vm.assume(uint256(lt).percentMul(liquidationBonus) <= PercentageMath.PERCENTAGE_FACTOR);

            eModeCategoryId = uint8(bound(uint256(eModeCategoryId), 1, type(uint8).max));

            DataTypes.EModeCategory memory eModeCategory = DataTypes.EModeCategory({
                ltv: ltv,
                liquidationThreshold: lt,
                liquidationBonus: liquidationBonus,
                priceSource: priceSourceEMode,
                label: ""
            });

            _setEModeCategoryAsset(eModeCategory, underlying, eModeCategoryId);

            DataTypes.ReserveConfigurationMap memory config = _pool.getConfiguration(underlying);

            bool expectedIsInEMode = _eModeCategoryId == eModeCategoryId && _eModeCategoryId != 0;
            bool isInEMode = _isInEModeCategory(config);

            assertEq(isInEMode, expectedIsInEMode, "Wrong E-Mode");
        }
    }

    function testAssetPriceEMode(
        address underlying,
        address priceSourceEMode,
        uint256 underlyingPriceEMode,
        uint256 underlyingPrice
    ) public {
        priceSourceEMode = _boundAddressNotZero(priceSourceEMode);
        vm.assume(underlying != priceSourceEMode);
        bool isInEMode = true;
        underlyingPriceEMode = bound(underlyingPriceEMode, 1, type(uint256).max);
        underlyingPrice = bound(underlyingPrice, 0, type(uint256).max);

        oracle.setAssetPrice(underlying, underlyingPrice);
        oracle.setAssetPrice(priceSourceEMode, underlyingPriceEMode);

        uint256 price = _getAssetPrice(underlying, oracle, isInEMode, priceSourceEMode);

        assertEq(price, underlyingPriceEMode, "price != expected price");
    }

    function testAssetPriceEModeWithPriceSourceZero(
        address underlying,
        uint256 underlyingPrice,
        uint256 underlyingPriceEMode
    ) public {
        bool isInEMode = true;
        underlying = _boundAddressNotZero(underlying);
        underlyingPriceEMode = bound(underlyingPriceEMode, 1, type(uint256).max);
        underlyingPrice = bound(underlyingPrice, 0, type(uint256).max);

        oracle.setAssetPrice(underlying, underlyingPrice);
        oracle.setAssetPrice(address(0), underlyingPriceEMode);

        uint256 price = _getAssetPrice(underlying, oracle, isInEMode, address(0));

        assertEq(price, underlyingPrice, "price != expected price");
    }

    function testAssetPriceNonEMode(
        address underlying,
        address priceSourceEMode,
        uint256 underlyingPriceEMode,
        uint256 underlyingPrice
    ) public {
        priceSourceEMode = _boundAddressNotZero(priceSourceEMode);
        vm.assume(underlying != priceSourceEMode);
        bool isInEMode = false;
        underlyingPriceEMode = bound(underlyingPriceEMode, 1, type(uint256).max);
        underlyingPrice = bound(underlyingPrice, 0, type(uint256).max);

        oracle.setAssetPrice(underlying, underlyingPrice);
        oracle.setAssetPrice(priceSourceEMode, underlyingPriceEMode);

        uint256 price = _getAssetPrice(underlying, oracle, isInEMode, priceSourceEMode);

        assertEq(price, underlyingPrice, "price != expected price");
    }

    function testAssetPriceEModeWithEModePriceZero(
        address underlying,
        address priceSourceEMode,
        uint256 underlyingPrice
    ) public {
        priceSourceEMode = _boundAddressNotZero(priceSourceEMode);
        vm.assume(underlying != priceSourceEMode);
        bool isInEMode = true;
        underlyingPrice = bound(underlyingPrice, 0, type(uint256).max);

        oracle.setAssetPrice(underlying, underlyingPrice);
        oracle.setAssetPrice(priceSourceEMode, 0);

        uint256 price = _getAssetPrice(underlying, oracle, isInEMode, priceSourceEMode);

        assertEq(price, underlyingPrice, "price != expected price");
    }

    function testShouldNotAuthorizeBorrowInconsistentEmode(
        uint8 eModeCategoryId,
        Types.Indexes256 memory indexes,
        DataTypes.EModeCategory memory eModeCategory
    ) public {
        eModeCategoryId = uint8(bound(uint256(eModeCategoryId), 1, type(uint8).max));
        (uint256 ltvBound, uint256 ltBound,,) = _getLtvLt(dai, eModeCategoryId);
        eModeCategory.ltv = uint16(bound(eModeCategory.ltv, ltvBound + 1, PercentageMath.PERCENTAGE_FACTOR - 1));
        eModeCategory.liquidationThreshold = uint16(
            bound(
                eModeCategory.liquidationThreshold,
                Math.max(eModeCategory.ltv + 1, ltBound + 1),
                PercentageMath.PERCENTAGE_FACTOR
            )
        );

        eModeCategory.liquidationBonus = uint16(
            bound(
                eModeCategory.liquidationBonus,
                PercentageMath.PERCENTAGE_FACTOR + 1,
                2 * PercentageMath.PERCENTAGE_FACTOR
            )
        );

        vm.assume(
            uint256(eModeCategory.liquidationThreshold).percentMul(eModeCategory.liquidationBonus)
                <= PercentageMath.PERCENTAGE_FACTOR
        );

        _setEModeCategoryAsset(eModeCategory, dai, eModeCategoryId);

        indexes.supply.poolIndex = bound(indexes.supply.poolIndex, 0, type(uint96).max);
        indexes.supply.p2pIndex = bound(indexes.supply.p2pIndex, indexes.supply.poolIndex, type(uint96).max);
        indexes.borrow.p2pIndex = bound(indexes.borrow.p2pIndex, 0, type(uint96).max);
        indexes.borrow.poolIndex = bound(indexes.borrow.poolIndex, indexes.borrow.p2pIndex, type(uint96).max);
<<<<<<< HEAD

        // Keep the condition because the test reverts if _E_MODE_CATEGORY_ID == 0
        if (_E_MODE_CATEGORY_ID != 0) {
            vm.assume(_E_MODE_CATEGORY_ID != eModeCategoryId);
            vm.expectRevert(Errors.InconsistentEMode.selector);
=======
        /// Keep the condition because the test reverts if _eModeCategoryId == 0
        if (_eModeCategoryId != 0) {
            vm.assume(_eModeCategoryId != eModeCategoryId);
            vm.expectRevert(abi.encodeWithSelector(Errors.InconsistentEMode.selector));
>>>>>>> 76e81d80
        }
        this.authorizeBorrow(dai, 0, indexes);
    }

    function authorizeBorrow(address underlying, uint256 amount, Types.Indexes256 memory indexes) public view {
        _authorizeBorrow(underlying, amount, indexes);
    }
}<|MERGE_RESOLUTION|>--- conflicted
+++ resolved
@@ -38,11 +38,6 @@
     function setUp() public virtual override {
         super.setUp();
 
-<<<<<<< HEAD
-=======
-        _eModeCategoryId = 0;
-
->>>>>>> 76e81d80
         _defaultIterations = Types.Iterations(10, 10);
         _createMarket(dai, 0, 3_333);
         _createMarket(wbtc, 0, 3_333);
@@ -62,21 +57,6 @@
         _pool.supplyToPool(wNative, 1 ether);
     }
 
-<<<<<<< HEAD
-=======
-    function testInitializeEMode() public {
-        uint256 eModeCategoryId = vm.envOr("E_MODE_CATEGORY_ID", uint256(0));
-        assertEq(_eModeCategoryId, eModeCategoryId);
-    }
-
-    struct AssetData {
-        uint256 underlyingPrice;
-        uint256 underlyingPriceEMode;
-        uint16 ltvEMode;
-        uint16 ltEMode;
-    }
-
->>>>>>> 76e81d80
     function testLtvLiquidationThresholdPriceSourceEMode(AssetData memory assetData) public {
         for (uint256 i; i < allUnderlyings.length; ++i) {
             address underlying = allUnderlyings[i];
@@ -276,18 +256,11 @@
         indexes.supply.p2pIndex = bound(indexes.supply.p2pIndex, indexes.supply.poolIndex, type(uint96).max);
         indexes.borrow.p2pIndex = bound(indexes.borrow.p2pIndex, 0, type(uint96).max);
         indexes.borrow.poolIndex = bound(indexes.borrow.poolIndex, indexes.borrow.p2pIndex, type(uint96).max);
-<<<<<<< HEAD
-
-        // Keep the condition because the test reverts if _E_MODE_CATEGORY_ID == 0
-        if (_E_MODE_CATEGORY_ID != 0) {
-            vm.assume(_E_MODE_CATEGORY_ID != eModeCategoryId);
-            vm.expectRevert(Errors.InconsistentEMode.selector);
-=======
+
         /// Keep the condition because the test reverts if _eModeCategoryId == 0
         if (_eModeCategoryId != 0) {
             vm.assume(_eModeCategoryId != eModeCategoryId);
-            vm.expectRevert(abi.encodeWithSelector(Errors.InconsistentEMode.selector));
->>>>>>> 76e81d80
+            vm.expectRevert(Errors.InconsistentEMode.selector);
         }
         this.authorizeBorrow(dai, 0, indexes);
     }
