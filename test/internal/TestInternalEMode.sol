--- conflicted
+++ resolved
@@ -263,18 +263,10 @@
         indexes.supply.p2pIndex = bound(indexes.supply.p2pIndex, indexes.supply.poolIndex, type(uint96).max);
         indexes.borrow.p2pIndex = bound(indexes.borrow.p2pIndex, 0, type(uint96).max);
         indexes.borrow.poolIndex = bound(indexes.borrow.poolIndex, indexes.borrow.p2pIndex, type(uint96).max);
-<<<<<<< HEAD
-        /// Keep the condition because the test reverts if _eModeCategoryId == 0
+        // Keep the condition because the test reverts if _eModeCategoryId == 0
         if (_eModeCategoryId != 0) {
             vm.assume(_eModeCategoryId != eModeCategoryId);
             vm.expectRevert(abi.encodeWithSelector(Errors.InconsistentEMode.selector));
-=======
-
-        // Keep the condition because the test reverts if _E_MODE_CATEGORY_ID == 0
-        if (_E_MODE_CATEGORY_ID != 0) {
-            vm.assume(_E_MODE_CATEGORY_ID != eModeCategoryId);
-            vm.expectRevert(Errors.InconsistentEMode.selector);
->>>>>>> 5f5dcfe7
         }
         this.authorizeBorrow(dai, 0, indexes);
     }
