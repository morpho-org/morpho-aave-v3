--- conflicted
+++ resolved
@@ -242,14 +242,6 @@
         assertEq(closeFactor, Constants.MAX_CLOSE_FACTOR);
     }
 
-<<<<<<< HEAD
-    function testAuthorizeLiquidateShouldRevertIfSentinelDisallows() public {
-        _market[dai].isCollateral = true;
-
-        uint256 amount = 1e18;
-        (, uint256 lt,,,,) = _POOL.getConfiguration(dai).getParams();
-        (, Types.Indexes256 memory indexes) = _computeIndexes(dai);
-=======
     function _setHealthFactor(address borrower, address underlying, uint256 healthFactor) internal {
         vm.mockCall(
             address(oracle),
@@ -262,7 +254,6 @@
                 borrow: Types.MarketSideIndexes256({p2pIndex: WadRayMath.RAY, poolIndex: WadRayMath.RAY})
             })
         );
->>>>>>> d3022120
 
         _userCollaterals[borrower].add(underlying);
         uint256 collateral = healthFactor.percentDivDown(pool.getConfiguration(underlying).getLiquidationThreshold());
@@ -275,6 +266,7 @@
     }
 
     function testAuthorizeLiquidateShouldRevertIfSentinelDisallows(address borrower, uint256 healthFactor) public {
+        _market[dai].isCollateral = true;
         borrower = _boundAddressNotZero(borrower);
         healthFactor = bound(
             healthFactor,
@@ -290,17 +282,10 @@
         this.authorizeLiquidate(dai, borrower);
     }
 
-<<<<<<< HEAD
-    function testAuthorizeLiquidateShouldRevertIfBorrowerHealthy() public {
-        _market[dai].isCollateral = true;
-
-        uint256 amount = 1e18;
-        (, Types.Indexes256 memory indexes) = _computeIndexes(dai);
-=======
     function testAuthorizeLiquidateShouldRevertIfBorrowerHealthy(address borrower, uint256 healthFactor) public {
+        _market[dai].isCollateral = true;
         borrower = _boundAddressNotZero(borrower);
         healthFactor = bound(healthFactor, Constants.DEFAULT_LIQUIDATION_MAX_HF.percentAdd(1), type(uint128).max);
->>>>>>> d3022120
 
         _setHealthFactor(borrower, dai, healthFactor);
 
@@ -308,20 +293,12 @@
         this.authorizeLiquidate(dai, borrower);
     }
 
-<<<<<<< HEAD
-    function testAuthorizeLiquidateShouldReturnMaxCloseFactorIfBelowMinThreshold(uint256 amount) public {
-        _market[dai].isCollateral = true;
-
-        amount = bound(amount, MIN_AMOUNT, MAX_AMOUNT);
-        (, uint256 lt,,,,) = _POOL.getConfiguration(dai).getParams();
-        (, Types.Indexes256 memory indexes) = _computeIndexes(dai);
-=======
     function testAuthorizeLiquidateShouldReturnMaxCloseFactorIfBelowMinThreshold(address borrower, uint256 healthFactor)
         public
     {
+        _market[dai].isCollateral = true;
         borrower = _boundAddressNotZero(borrower);
         healthFactor = bound(healthFactor, 0, Constants.DEFAULT_LIQUIDATION_MIN_HF.percentSub(1));
->>>>>>> d3022120
 
         _setHealthFactor(borrower, dai, healthFactor);
 
@@ -329,31 +306,16 @@
         assertEq(closeFactor, Constants.MAX_CLOSE_FACTOR);
     }
 
-<<<<<<< HEAD
-    function testAuthorizeLiquidateShouldReturnDefaultCloseFactorIfAboveMinThreshold(uint256 amount) public {
-        _market[dai].isCollateral = true;
-
-        // Min amount needs to be high enough to have a precise enough price for this test
-        amount = bound(amount, 1e12, MAX_AMOUNT);
-        (, uint256 lt,,,,) = _POOL.getConfiguration(dai).getParams();
-        (, Types.Indexes256 memory indexes) = _computeIndexes(dai);
-
-        _userCollaterals[address(this)].add(dai);
-        _marketBalances[dai].collateral[address(this)] = amount.rayDiv(indexes.supply.poolIndex);
-        _userBorrows[address(this)].add(dai);
-        _updateBorrowerInDS(
-            dai, address(this), amount.rayDiv(indexes.borrow.poolIndex).percentMulUp(lt * 1001 / 1000), 0, true
-=======
     function testAuthorizeLiquidateShouldReturnDefaultCloseFactorIfAboveMinThreshold(
         address borrower,
         uint256 healthFactor
     ) public {
+        _market[dai].isCollateral = true;
         borrower = _boundAddressNotZero(borrower);
         healthFactor = bound(
             healthFactor,
             Constants.DEFAULT_LIQUIDATION_MIN_HF.percentAdd(1),
             Constants.DEFAULT_LIQUIDATION_MAX_HF.percentSub(1)
->>>>>>> d3022120
         );
 
         _setHealthFactor(borrower, dai, healthFactor);
